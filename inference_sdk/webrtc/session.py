"""WebRTC session management."""

import asyncio
import base64
import functools
import inspect
import json
import queue
import struct
import threading
from dataclasses import dataclass
from datetime import datetime
from enum import Enum
from queue import Queue
from typing import TYPE_CHECKING, Any, Callable, Dict, Iterator, List, Optional, Tuple

import cv2
import numpy as np
import requests

from inference_sdk.config import (
    WEBRTC_EVENT_LOOP_SHUTDOWN_TIMEOUT,
    WEBRTC_INITIAL_FRAME_TIMEOUT,
    WEBRTC_VIDEO_QUEUE_MAX_SIZE,
)
from inference_sdk.utils.logging import get_logger
from inference_sdk.webrtc.config import StreamConfig
from inference_sdk.webrtc.datachannel import ChunkReassembler
from inference_sdk.webrtc.sources import StreamSource, VideoFileSource

if TYPE_CHECKING:
    from aiortc import RTCDataChannel, RTCPeerConnection


def _check_webrtc_dependencies():
    """Check if WebRTC dependencies are installed and provide helpful error message."""
    try:
        import aiortc  # noqa: F401
        import av  # noqa: F401
    except ImportError as e:
        raise ImportError(
            "WebRTC dependencies are not installed.\n"
            "Install them with: pip install inference-sdk[webrtc]\n"
            "Or if installing from source: pip install aiortc>=1.9.0"
        ) from e


logger = get_logger("webrtc.session")


def _decode_base64_image(base64_str: str) -> np.ndarray:
    """Decode base64 image string to BGR numpy array.

    Args:
        base64_str: Base64-encoded image data (JPEG or PNG)

    Returns:
        BGR numpy array (H, W, 3) uint8
    """
    img_bytes = base64.b64decode(base64_str)
    nparr = np.frombuffer(img_bytes, np.uint8)
    return cv2.imdecode(nparr, cv2.IMREAD_COLOR)


class SessionState(Enum):
    """WebRTC session lifecycle states."""

    NOT_STARTED = "not_started"
    STARTED = "started"
    CLOSED = "closed"


@dataclass
class VideoMetadata:
    """Metadata about a video frame received from WebRTC stream.

    This metadata is attached to each frame processed by the server
    and can be used to track frame timing, synchronization, and
    processing information.

    Attributes:
        frame_id: Unique identifier for this frame in the stream
        received_at: Timestamp when the server received the frame
        pts: Presentation timestamp from the video stream (optional)
        time_base: Time base for interpreting pts values (optional)
        declared_fps: Declared/expected frames per second (optional)
        measured_fps: Measured actual frames per second (optional)
    """

    frame_id: int
    received_at: datetime
    pts: Optional[int] = None
    time_base: Optional[float] = None
    declared_fps: Optional[float] = None
    measured_fps: Optional[float] = None


<<<<<<< HEAD
# Configuration constants
DEFAULT_INITIAL_FRAME_TIMEOUT = 30.0  # seconds to wait for first video frame
VIDEO_QUEUE_MAX_SIZE = 8  # maximum number of frames to buffer
EVENT_LOOP_SHUTDOWN_TIMEOUT = 2.0  # seconds to wait for event loop thread to stop

_RF_API_BASE_URL = "https://api.roboflow.com"

# Configure basic logging if root logger has no handlers
# This ensures users see important errors even without explicit logging setup
if not logging.root.handlers:
    handler = logging.StreamHandler(sys.stderr)
    handler.setFormatter(logging.Formatter("%(levelname)s [%(name)s] %(message)s"))
    logger.addHandler(handler)
    logger.setLevel(logging.INFO)
    logger.propagate = False


=======
>>>>>>> a010d65d
class _VideoStream:
    """Wrapper for video frame queue providing iterator interface."""

    def __init__(
        self,
        session: "WebRTCSession",
        frames: "Queue[Optional[tuple[np.ndarray, VideoMetadata]]]",
        initial_frame_timeout: float = WEBRTC_INITIAL_FRAME_TIMEOUT,
    ):
        self._session = session
        self._frames = frames
        self._initial_frame_timeout = initial_frame_timeout
        self._first_frame_received = False

    def __call__(self) -> Iterator[Tuple[np.ndarray, VideoMetadata]]:
        """Iterate over video frames with metadata.

        Automatically starts the session if not already started.
        Yields tuples of (BGR numpy array, VideoMetadata) until the stream ends (None received)
        or session is closed.
        The metadata is extracted directly from the video frame (pts, time_base, etc.).

        Raises:
            TimeoutError: If first frame not received within timeout period
        """
        self._session._ensure_started()
        while True:
            # Check if session was closed (e.g., from a handler)
            if self._session._state == SessionState.CLOSED:
                break

            # Use timeout only for first frame to detect server not sending
            timeout = (
                self._initial_frame_timeout if not self._first_frame_received else None
            )

            try:
                frame_data = self._frames.get(timeout=timeout)
            except queue.Empty:
                raise TimeoutError(
                    f"No video frames received within {self._initial_frame_timeout}s timeout.\n"
                    "This likely means the server is not sending video.\n"
                    "Troubleshooting:\n"
                    "  - Check that stream_output is configured in your StreamConfig\n"
                    "  - Verify the workflow outputs match your configuration\n"
                    "  - Ensure the server has WebRTC enabled and is processing frames"
                )

            if frame_data is None:
                break

            self._first_frame_received = True
            yield frame_data


class WebRTCSession:
    """WebRTC session for streaming video and receiving inference results.

    This class manages the WebRTC peer connection, video streaming,
    and data channel communication with the inference server.

    The session automatically starts on first use (e.g., calling run() or video()).
    Call close() to cleanup resources, or rely on __del__ for automatic cleanup.

    Example:
        session = client.webrtc.stream(source=source, workflow=workflow)

        @session.on_frame
        def process_frame(frame, metadata):
            cv2.imshow("Frame", frame)
            if cv2.waitKey(1) & 0xFF == ord('q'):
                session.close()

        session.run()  # Auto-starts, auto-closes on exception
    """

    def __init__(
        self,
        api_url: str,
        api_key: Optional[str],
        source: StreamSource,
        image_input_name: str,
        workflow_config: dict,
        stream_config: StreamConfig,
    ) -> None:
        """Initialize WebRTC session.

        Args:
            api_url: Inference server API URL
            api_key: API key for authentication
            source: Stream source instance
            image_input_name: Name of image input in workflow
            workflow_config: Workflow configuration dict
            stream_config: Stream configuration
        """

        self._state: SessionState = SessionState.NOT_STARTED
        self._state_lock: threading.Lock = threading.Lock()

        self._api_url = api_url.rstrip("/")
        self._api_key = api_key
        self._source = source
        self._image_input_name = image_input_name
        self._workflow_config = workflow_config
        self._config = stream_config

        # Internal state
        self._loop: Optional[asyncio.AbstractEventLoop] = None
        self._loop_thread: Optional[threading.Thread] = None
        self._pc: Optional["RTCPeerConnection"] = None
        self._video_queue: "Queue[Optional[tuple[np.ndarray, VideoMetadata]]]" = Queue(
            maxsize=WEBRTC_VIDEO_QUEUE_MAX_SIZE
        )
        self._video_through_datachannel = False

        # Callback handlers
        self._frame_handlers: List[Callable] = []
        self._data_field_handlers: Dict[str, List[Callable]] = {}
        self._data_global_handler: Optional[Callable] = None

        # Chunk reassembly for binary messages
        self._chunk_reassembler = ChunkReassembler()

        # Public APIs
        self.video = _VideoStream(self, self._video_queue)

    def _init_connection(self) -> None:
        """Initialize event loop, thread, and WebRTC connection."""
        # Start event loop in background thread
        self._loop = asyncio.new_event_loop()

        def _run(loop: asyncio.AbstractEventLoop) -> None:
            asyncio.set_event_loop(loop)
            loop.run_forever()

        self._loop_thread = threading.Thread(
            target=_run, args=(self._loop,), daemon=True
        )
        self._loop_thread.start()

        # Initialize WebRTC connection
        fut = asyncio.run_coroutine_threadsafe(self._init(), self._loop)
        try:
            fut.result()
        except requests.exceptions.HTTPError as e:
            if e.response.status_code == 404:
                raise RuntimeError(
                    f"WebRTC endpoint not found at {self._api_url}/initialise_webrtc_worker.\n"
                    f"This API URL may not support WebRTC streaming.\n"
                    f"Troubleshooting:\n"
                    f"  - For self-hosted inference, ensure the server is started with WebRTC enabled\n"
                    f"  - For Roboflow Cloud, use a dedicated inference server URL (not serverless.roboflow.com)\n"
                    f"  - Verify the --api-url parameter points to the correct server"
                ) from e
            else:
                raise RuntimeError(
                    f"Failed to initialize WebRTC session (HTTP {e.response.status_code}).\n"
                    f"API URL: {self._api_url}\n"
                    f"Error: {e}"
                ) from e
        except Exception as e:
            raise RuntimeError(
                f"Failed to initialize WebRTC session: {e.__class__.__name__}: {e}\n"
                f"API URL: {self._api_url}"
            ) from e

    def _ensure_started(self) -> None:
        """Ensure connection is started (thread-safe, idempotent)."""
        with self._state_lock:
            if self._state == SessionState.NOT_STARTED:
                self._state = SessionState.STARTED
                self._init_connection()
            elif self._state == SessionState.CLOSED:
                raise RuntimeError("Cannot use closed WebRTCSession")

    def _parse_video_metadata(
        self, video_metadata_dict: Optional[dict]
    ) -> Optional[VideoMetadata]:
        """Parse video metadata from message dict.

        Args:
            video_metadata_dict: Dictionary containing video metadata fields

        Returns:
            VideoMetadata instance or None if parsing fails or dict is None
        """
        if not video_metadata_dict:
            return None

        try:
            return VideoMetadata(
                frame_id=video_metadata_dict["frame_id"],
                received_at=datetime.fromisoformat(video_metadata_dict["received_at"]),
                pts=video_metadata_dict.get("pts"),
                time_base=video_metadata_dict.get("time_base"),
                declared_fps=video_metadata_dict.get("declared_fps"),
                measured_fps=video_metadata_dict.get("measured_fps"),
            )
        except (KeyError, ValueError, TypeError) as e:
            logger.warning(f"Failed to parse video_metadata: {e}")
            return None

    def close(self) -> None:
        """Close session and cleanup all resources. Idempotent - safe to call multiple times.

        This method closes the WebRTC peer connection, releases source resources
        (webcam, video files, etc.), stops the event loop, and joins the background thread.

        It's safe to call this multiple times - subsequent calls are no-ops.

        Example:
            session = client.webrtc.stream(source=source, workflow=workflow)
            session.run()  # Auto-starts and auto-closes on exception
            session.close()  # Explicit cleanup (or let __del__ handle it)
        """
        with self._state_lock:
            if self._state == SessionState.CLOSED:
                return  # Already closed, nothing to do
            self._state = SessionState.CLOSED

        # Signal video iterator to stop by putting None sentinel
        try:
            self._video_queue.put_nowait(None)
        except Exception:
            pass  # Queue might be full, but that's okay

        # Cleanup resources (nested finally ensures all cleanup steps execute)
        try:
            # Close peer connection
            if self._loop and self._pc:
                asyncio.run_coroutine_threadsafe(self._pc.close(), self._loop).result()
        finally:
            try:
                # Cleanup source (webcam, video file, etc.)
                if self._loop and self._source:
                    asyncio.run_coroutine_threadsafe(
                        self._source.cleanup(), self._loop
                    ).result()
            finally:
                # Stop event loop and join thread
                if self._loop:
                    self._loop.call_soon_threadsafe(self._loop.stop)
                if self._loop_thread:
                    self._loop_thread.join(timeout=WEBRTC_EVENT_LOOP_SHUTDOWN_TIMEOUT)

    def __enter__(self) -> "WebRTCSession":
        """Enter context manager - returns self.

        Returns:
            WebRTCSession: The session instance for use in with statement.
        """
        return self

    def __exit__(self, exc_type, exc_val, exc_tb) -> None:
        """Exit context manager - automatically closes the session.

        Args:
            exc_type: Exception type if an exception occurred, None otherwise.
            exc_val: Exception value if an exception occurred, None otherwise.
            exc_tb: Exception traceback if an exception occurred, None otherwise.
        """
        self.close()

    def __del__(self) -> None:
        """Cleanup if user forgot to close. Not guaranteed to run immediately."""
        try:
            if self._state == SessionState.STARTED:
                logger.warning(
                    "WebRTCSession was not properly closed. "
                    "Consider calling session.close() explicitly for immediate cleanup."
                )
                self.close()
        except Exception:
            pass  # Never raise from __del__

    def wait(self, timeout: Optional[float] = None) -> None:
        """Wait for session to complete.

        Blocks until the video stream ends (None received) or timeout expires.
        Automatically starts the session if not already started.

        Args:
            timeout: Maximum time to wait in seconds (None for indefinite)

        Raises:
            TimeoutError: If timeout expires before stream ends
        """
        self._ensure_started()
        try:
            while True:
                frame_data = self._video_queue.get(timeout=timeout)
                if frame_data is None:
                    break
        except queue.Empty:
            if timeout is not None:
                raise TimeoutError(
                    f"WebRTC session wait() timed out after {timeout}s.\n"
                    "The video stream did not end within the timeout period."
                )

    def on_frame(self, callback: Callable) -> Callable:
        """Decorator to register frame callback handlers.

        The registered handlers will be called for each video frame received
        when using the run() method. Handlers must accept two parameters:
        - frame: BGR numpy array (np.ndarray)
        - metadata: Video metadata (VideoMetadata) extracted from the video frame

        Args:
            callback: Callback function that accepts (frame, metadata)

        Returns:
            The callback itself

        Examples:
            @session.on_frame
            def process_frame(frame: np.ndarray, metadata: VideoMetadata):
                print(f"Frame {metadata.frame_id} - PTS: {metadata.pts}")
                cv2.imshow("Frame", frame)
                if cv2.waitKey(1) & 0xFF == ord('q'):
                    session.stop()
        """
        self._frame_handlers.append(callback)
        return callback

    def on_data(self, field_name: Optional[str] = None) -> Callable:
        """Decorator to register data channel callback handlers.

        Can be used with or without parentheses:
            @session.on_data          # without parentheses (global handler)
            @session.on_data()        # with parentheses (global handler)
            @session.on_data("field") # with field name (field-specific handler)

        Args:
            field_name: If provided, handler receives only that field's value.
                       If None, handler receives entire serialized_output_data dict.

        Returns:
            Decorator function or decorated function

        Examples:
            # Global handler without parentheses
            @session.on_data
            def handle_all(data: dict, metadata: VideoMetadata):
                print(f"All data: {data}")

            # Field-specific handler
            @session.on_data("predictions")
            def handle_predictions(data: dict, metadata: VideoMetadata):
                print(f"Frame {metadata.frame_id}: {data}")

            # Field-specific handler (no metadata)
            @session.on_data("predictions")
            def handle_predictions(data: dict):
                print(data)

            # Global handler with parentheses
            @session.on_data()
            def handle_all(data: dict, metadata: VideoMetadata):
                print(f"All data: {data}")
        """
        # Check if being used without parentheses: @session.on_data
        # In this case, field_name is actually the function being decorated
        if callable(field_name):
            fn = field_name
            self._data_global_handler = fn
            return fn

        # Being used with parentheses: @session.on_data() or @session.on_data("field")
        def decorator(fn: Callable) -> Callable:
            if field_name is None:
                self._data_global_handler = fn
            else:
                if field_name not in self._data_field_handlers:
                    self._data_field_handlers[field_name] = []
                self._data_field_handlers[field_name].append(fn)
            return fn

        return decorator

    def run(self) -> None:
        """Block and process frames until close() is called or stream ends.

        This method iterates over incoming video frames and invokes all
        registered frame handlers for each frame. Automatically starts
        the session if not already started.

        The session automatically closes when this method exits, whether
        normally or due to an exception, ensuring resources are always
        cleaned up.

        Blocks until either:
        - close() is called (e.g., from a callback)
        - The video stream ends naturally
        - An exception occurs (session auto-closes, exception re-raised)
        - KeyboardInterrupt (Ctrl+C) is received (session auto-closes)

        Data channel handlers are invoked automatically when data arrives,
        independent of this method.

        Example:
            session = client.webrtc.stream(source=source, workflow=workflow)

            @session.on_frame
            def process(frame, metadata):
                print(f"Frame {metadata.frame_id} - PTS: {metadata.pts}")
                cv2.imshow("Frame", frame)
                if cv2.waitKey(1) & 0xFF == ord('q'):
                    session.close()  # Exits run() and cleans up

            session.run()  # Auto-starts, auto-closes, blocks here
        """
        with self:
            for frame, metadata in self.video():
                # Invoke all registered frame handlers with both parameters
                for handler in self._frame_handlers:
                    try:
                        handler(frame, metadata)
                    except Exception:
                        logger.warning("Error in frame handler", exc_info=True)

    @staticmethod
    @functools.lru_cache(maxsize=100)
    def _data_handler_length(handler: Callable) -> int:
        """Get the number of parameters expected by a data handler.

        Args:
            handler: The handler callable to inspect

        Returns:
            The number of parameters expected by the handler
        """
        sig = inspect.signature(handler)
        return len(sig.parameters)

    def _invoke_data_handler(
        self, handler: Callable, value: Any, metadata: Optional[VideoMetadata]
    ) -> None:  # noqa: ANN401
        """Invoke data handler with appropriate signature (auto-detect via introspection).

        Supports two signatures:
        - handler(value, metadata) - receives both value and metadata
        - handler(value) - receives only value

        Args:
            handler: The handler callable to invoke
            value: The data value to pass
            metadata: Optional video metadata to pass
        """
        try:
            if WebRTCSession._data_handler_length(handler) >= 2:
                # Handler expects both value and metadata
                handler(value, metadata)
            else:
                # Handler expects only value
                handler(value)
        except Exception:
            logger.exception(
                f"Failed to invoke handler {handler}. The handler should have 2 parameters with signature: handler(value, metadata) or handler(value)."
            )
            raise

    async def _get_turn_config(self) -> Optional[dict]:
        """Get TURN configuration from user-provided config.

        Priority order:
        1. User-provided config via StreamConfig.turn_server (highest priority)
<<<<<<< HEAD
        2. Auto-fetch from server endpoint /webrtc_turn_config
        3. Skip TURN for localhost connections
        4. Graceful fallback to None if unavailable
=======
        2. Skip TURN for localhost connections
        3. Return None if not provided
>>>>>>> a010d65d

        Returns:
            TURN configuration dict or None
        """
        # 1. Use user-provided config if available
        if self._config.turn_server:
            logger.debug("Using user-provided TURN configuration")
            return self._config.turn_server

<<<<<<< HEAD
        # 2. Skip TURN for localhost connections
        if not self._api_url.startswith(("https://serverless.roboflow.com")):
            logger.debug("Skipping TURN for localhost connection")
            return None

        # 3. Try to auto-fetch from server
        try:
            logger.debug("Attempting to fetch TURN config from server")
            response = requests.get(
                f"{_RF_API_BASE_URL}/webrtc_turn_config", params={"api_key": self._api_key}, timeout=5
            )
            response.raise_for_status()
            data = response.json()

            turn_config = {
                "urls": data["urls"],
                "username": data["username"],
                "credential": data["credential"],
            }
            logger.info("Successfully fetched TURN configuration from server")
            return turn_config
        except Exception as e:
            # 4. Graceful fallback - proceed without TURN
            logger.info(
                f"TURN configuration not available ({e.__class__.__name__}), "
                "proceeding without TURN server",
                exc_info=True,
            )
            return None
=======
        # 3. No TURN config provided
        logger.debug("No TURN configuration provided, proceeding without TURN server")
        return None

    def _handle_datachannel_video_frame(
        self, serialized_data: Any, metadata: Optional[VideoMetadata]
    ) -> None:
        """Handle video frame received through data channel.

        Args:
            serialized_data: The serialized output data containing base64 image
            metadata: Video metadata for the frame
        """
        for output_name in self._config.stream_output:
            if not output_name or output_name not in serialized_data:
                continue
            img_data = serialized_data[output_name]
            if isinstance(img_data, dict) and img_data.get("type") == "base64":
                try:
                    # Decode base64 image and queue it
                    frame = _decode_base64_image(img_data["value"])
                    # Backpressure: drop oldest frame if queue full
                    if self._video_queue.full():
                        try:
                            self._video_queue.get_nowait()
                        except Exception:
                            pass
                    self._video_queue.put_nowait((frame, metadata))
                except Exception:
                    logger.warning(
                        f"Failed to decode base64 image from {output_name}",
                        exc_info=True,
                    )
                break  # Only process first matching image
>>>>>>> a010d65d

    async def _init(self) -> None:
        """Initialize WebRTC connection.

        Sets up peer connection, configures source, negotiates with server.
        """
        # Check dependencies and import them
        _check_webrtc_dependencies()
        from aiortc import (
            RTCConfiguration,
            RTCIceServer,
            RTCPeerConnection,
            RTCSessionDescription,
        )
        from aiortc.contrib.media import MediaRelay
        from av import VideoFrame

        # Fetch TURN configuration (auto-fetch or user-provided)
        turn_config = await self._get_turn_config()

        # Create peer connection with TURN config if available
        configuration = None
        if turn_config:
            ice = RTCIceServer(
                urls=[turn_config.get("urls")],
                username=turn_config.get("username"),
                credential=turn_config.get("credential"),
            )
            configuration = RTCConfiguration(iceServers=[ice])

        pc = RTCPeerConnection(configuration=configuration)
        relay = MediaRelay()

        # Setup video receiver for frames from server
        @pc.on("track")
        def _on_track(track):  # noqa: ANN001
            subscribed = relay.subscribe(track)

            async def _reader():
                from aiortc.mediastreams import MediaStreamError

                while True:
                    try:
                        f: VideoFrame = await subscribed.recv()
                    except MediaStreamError:
                        # Remote stream finished normally
                        logger.info("Remote stream finished")
                        try:
                            self._video_queue.put_nowait(None)
                        except Exception:
                            pass
                        break
                    except Exception as e:
                        # Connection closed or track ended unexpectedly
                        logger.error(
                            f"WebRTC video track ended: {e.__class__.__name__}: {e}",
                            exc_info=True,
                        )
                        try:
                            self._video_queue.put_nowait(None)
                        except Exception:
                            pass
                        break
                    img = f.to_ndarray(format="bgr24")
                    current_metadata = VideoMetadata(
                        frame_id=f.pts,
                        received_at=datetime.now(),
                        pts=f.pts,
                        time_base=f.time_base,
                        declared_fps=None,
                        measured_fps=None,
                    )
                    # Backpressure: drop oldest frame if queue full
                    if self._video_queue.full():
                        try:
                            _ = self._video_queue.get_nowait()
                        except Exception:
                            pass
                    try:
                        self._video_queue.put_nowait((img, current_metadata))
                    except Exception:
                        pass

            asyncio.ensure_future(_reader())

        # Setup data channel
        ch = pc.createDataChannel("inference")

        # Setup data channel message handler
        @ch.on("message")
        def _on_data_message(message: Any) -> None:  # noqa: ANN401
            try:
                # Handle both bytes and str messages
                if isinstance(message, bytes):
                    # Check if it's a chunked binary message
                    if len(message) >= 12:
                        try:
                            # Try to reassemble chunks
                            complete_payload, _ = self._chunk_reassembler.add_chunk(
                                message
                            )
                            if complete_payload is None:
                                # Not all chunks received yet
                                return
                            # Parse the complete JSON from reassembled payload
                            message = complete_payload.decode("utf-8")
                        except (struct.error, ValueError):
                            # Not a chunked message, try to decode as regular UTF-8
                            message = message.decode("utf-8")
                    else:
                        # Too short to be chunked, decode as regular UTF-8
                        message = message.decode("utf-8")

                parsed_message = json.loads(message)

                # Handle processing_complete signal (video file finished)
                if parsed_message.get("processing_complete"):
                    logger.info("Received processing_complete signal")
                    try:
                        self._video_queue.put_nowait(None)
                    except Exception:
                        pass
                    return

                # Extract video metadata if present (for data handlers)
                metadata = self._parse_video_metadata(
                    parsed_message.get("video_metadata")
                )

                # Get serialized output data
                serialized_data = parsed_message.get("serialized_output_data")

                # Check for base64 image in stream_output fields (for VideoFileSource)
                # This enables receiving frames via data channel instead of video track
                if serialized_data and self._video_through_datachannel:
                    self._handle_datachannel_video_frame(serialized_data, metadata)

                # Call global handler if registered
                if self._data_global_handler:
                    try:
                        # filter out video frames if video is sent through datachannel
                        filtered_data = serialized_data
                        if self._video_through_datachannel:
                            filtered_data = {
                                k: v
                                for k, v in serialized_data.items()
                                if k not in self._config.stream_output
                            }
                        self._invoke_data_handler(
                            self._data_global_handler, filtered_data, metadata
                        )
                    except Exception:
                        logger.warning(
                            "Error calling global data handler", exc_info=True
                        )

                # Route to field-specific handlers
                if isinstance(serialized_data, dict):
                    for field_name, field_value in serialized_data.items():
                        if field_name in self._data_field_handlers:
                            for handler in list(self._data_field_handlers[field_name]):
                                try:
                                    self._invoke_data_handler(
                                        handler, field_value, metadata
                                    )
                                except Exception:
                                    logger.warning(
                                        f"Error calling handler for field '{field_name}'",
                                        exc_info=True,
                                    )
            except json.JSONDecodeError:
                logger.warning("Failed to parse data channel message as JSON")

        # Let source configure the peer connection
        # (adds tracks for webcam/video/manual, or recvonly transceiver for RTSP)
        await self._source.configure_peer_connection(pc)

        # Create offer and wait for ICE gathering
        offer = await pc.createOffer()
        await pc.setLocalDescription(offer)

        # Wait for ICE gathering to complete
        while pc.iceGatheringState != "complete":
            await asyncio.sleep(0.1)

        # Build server initialization payload
        wf_conf: Dict[str, Any] = {
            "type": "WorkflowConfiguration",
            "image_input_name": self._image_input_name,
            "workflows_parameters": self._config.workflow_parameters,
        }
        wf_conf.update(self._workflow_config)

        payload = {
            "api_key": self._api_key,
            "workflow_configuration": wf_conf,
            "webrtc_offer": {
                "type": pc.localDescription.type,
                "sdp": pc.localDescription.sdp,
            },
            "webrtc_realtime_processing": self._config.realtime_processing,
            "stream_output": self._config.stream_output,
            "data_output": self._config.data_output,
        }

        # Add TURN config if available (auto-fetched or user-provided)
        if turn_config:
            payload["webrtc_turn_config"] = turn_config

        # Add FPS if provided
        if self._config.declared_fps:
            payload["declared_fps"] = self._config.declared_fps

        # Merge source-specific parameters
        # (rtsp_url for RTSP, declared_fps for webcam, stream_output/data_output overrides for VideoFile)
        payload.update(self._source.get_initialization_params(self._config))
        # Check if video is will be sent through datachannel instead of video track
        self._video_through_datachannel = bool(
            self._config.stream_output and not payload.get("stream_output")
        )

        # Call server to initialize worker
        url = f"{self._api_url}/initialise_webrtc_worker"
        headers = {"Content-Type": "application/json"}
        resp = requests.post(url, json=payload, headers=headers, timeout=90)
        resp.raise_for_status()
        ans: Dict[str, Any] = resp.json()

        # Set remote description
        answer = RTCSessionDescription(sdp=ans["sdp"], type=ans["type"])
        await pc.setRemoteDescription(answer)

        # Start video file upload if applicable
        if isinstance(self._source, VideoFileSource):
            asyncio.ensure_future(self._source.start_upload())

        self._pc = pc<|MERGE_RESOLUTION|>--- conflicted
+++ resolved
@@ -95,26 +95,6 @@
     measured_fps: Optional[float] = None
 
 
-<<<<<<< HEAD
-# Configuration constants
-DEFAULT_INITIAL_FRAME_TIMEOUT = 30.0  # seconds to wait for first video frame
-VIDEO_QUEUE_MAX_SIZE = 8  # maximum number of frames to buffer
-EVENT_LOOP_SHUTDOWN_TIMEOUT = 2.0  # seconds to wait for event loop thread to stop
-
-_RF_API_BASE_URL = "https://api.roboflow.com"
-
-# Configure basic logging if root logger has no handlers
-# This ensures users see important errors even without explicit logging setup
-if not logging.root.handlers:
-    handler = logging.StreamHandler(sys.stderr)
-    handler.setFormatter(logging.Formatter("%(levelname)s [%(name)s] %(message)s"))
-    logger.addHandler(handler)
-    logger.setLevel(logging.INFO)
-    logger.propagate = False
-
-
-=======
->>>>>>> a010d65d
 class _VideoStream:
     """Wrapper for video frame queue providing iterator interface."""
 
@@ -582,14 +562,8 @@
 
         Priority order:
         1. User-provided config via StreamConfig.turn_server (highest priority)
-<<<<<<< HEAD
-        2. Auto-fetch from server endpoint /webrtc_turn_config
-        3. Skip TURN for localhost connections
-        4. Graceful fallback to None if unavailable
-=======
-        2. Skip TURN for localhost connections
+        2. Skip TURN for non-serverless connections
         3. Return None if not provided
->>>>>>> a010d65d
 
         Returns:
             TURN configuration dict or None
@@ -599,38 +573,7 @@
             logger.debug("Using user-provided TURN configuration")
             return self._config.turn_server
 
-<<<<<<< HEAD
-        # 2. Skip TURN for localhost connections
-        if not self._api_url.startswith(("https://serverless.roboflow.com")):
-            logger.debug("Skipping TURN for localhost connection")
-            return None
-
-        # 3. Try to auto-fetch from server
-        try:
-            logger.debug("Attempting to fetch TURN config from server")
-            response = requests.get(
-                f"{_RF_API_BASE_URL}/webrtc_turn_config", params={"api_key": self._api_key}, timeout=5
-            )
-            response.raise_for_status()
-            data = response.json()
-
-            turn_config = {
-                "urls": data["urls"],
-                "username": data["username"],
-                "credential": data["credential"],
-            }
-            logger.info("Successfully fetched TURN configuration from server")
-            return turn_config
-        except Exception as e:
-            # 4. Graceful fallback - proceed without TURN
-            logger.info(
-                f"TURN configuration not available ({e.__class__.__name__}), "
-                "proceeding without TURN server",
-                exc_info=True,
-            )
-            return None
-=======
-        # 3. No TURN config provided
+        # 2. No TURN config provided
         logger.debug("No TURN configuration provided, proceeding without TURN server")
         return None
 
@@ -664,7 +607,6 @@
                         exc_info=True,
                     )
                 break  # Only process first matching image
->>>>>>> a010d65d
 
     async def _init(self) -> None:
         """Initialize WebRTC connection.

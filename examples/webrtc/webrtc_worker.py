--- conflicted
+++ resolved
@@ -262,34 +262,9 @@
     parser.add_argument("--turn-url", required=False, type=str)
     parser.add_argument("--turn-username", required=False, type=str)
     parser.add_argument("--turn-credential", required=False, type=str)
-<<<<<<< HEAD
-    parser.add_argument(
-        "--output-mode",
-        required=False,
-        type=str,
-        default="both",
-        choices=["data_only", "video_only", "both"],
-        help="Output mode: data_only (JSON only), video_only (video only), both (default)",
-    )
-    parser.add_argument(
-        "--stream-output",
-        required=False,
-        type=str,
-        default=None,
-        help="Which workflow output to use for video stream (auto-detected if not specified)",
-    )
-    parser.add_argument(
-        "--data-outputs",
-        required=False,
-        type=str,
-        default=None,
-        help="Comma-separated list of workflow outputs for data channel (e.g., 'predictions,count'). Use 'all' for all outputs, or omit for all outputs",
-    )
-=======
     parser.add_argument("--processing-timeout", required=False, type=int, default=60)
     parser.add_argument("--gpu", required=False, type=str, default="T4")
 
->>>>>>> 6cab2d19
     return parser.parse_args()
 
 

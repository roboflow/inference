--- conflicted
+++ resolved
@@ -117,11 +117,8 @@
     **YOLOV11_ALIASES,
     **QWEN_ALIASES,
     **RFDETR_ALIASES,
-<<<<<<< HEAD
+    **CLASSIFICATION_ALIASES,
     **SAM3_3D_ALIASES,
-=======
-    **CLASSIFICATION_ALIASES,
->>>>>>> 513792cf
 }
 
 

<<<<<<< HEAD
from enum import Enum
from typing import Any, Dict, List, Optional, Union
=======
from typing import List, Literal, Optional, Union
>>>>>>> 6cab2d19

from pydantic import BaseModel, Field

from inference.core.env import WEBRTC_REALTIME_PROCESSING
from inference.core.interfaces.stream_manager.manager_app.entities import (
    WebRTCOffer,
    WebRTCTURNConfig,
    WorkflowConfiguration,
)


class WebRTCOutputMode(str, Enum):
    """Defines the output mode for WebRTC worker processing.

    - DATA_ONLY: Only send JSON data via data channel (no video track sent back)
    - VIDEO_ONLY: Only send processed video via video track (no data channel messages)
    - BOTH: Send both video and data (default behavior)
    """

    DATA_ONLY = "data_only"
    VIDEO_ONLY = "video_only"
    BOTH = "both"


class WebRTCWorkerRequest(BaseModel):
    api_key: Optional[str] = None
    workflow_configuration: WorkflowConfiguration
    webrtc_offer: WebRTCOffer
    webrtc_turn_config: Optional[WebRTCTURNConfig] = None
    webrtc_realtime_processing: bool = (
        WEBRTC_REALTIME_PROCESSING  # when set to True, MediaRelay.subscribe will be called with buffered=False
    )
    output_mode: WebRTCOutputMode = WebRTCOutputMode.BOTH
    stream_output: Optional[List[Optional[str]]] = Field(default_factory=list)
    data_output: Optional[List[Optional[str]]] = Field(default_factory=list)
    declared_fps: Optional[float] = None
    rtsp_url: Optional[str] = None
    processing_timeout: Optional[int] = 60
    # https://modal.com/docs/guide/gpu#specifying-gpu-type
    requested_gpu: Literal[
        "T4",
        "L4",
        "A10",
        "A100",
        "A100-40GB",
        "A100-80GB",
        "L40S" "H100/H100!",
        "H200",
        "B200",
    ] = "T4"


class WebRTCVideoMetadata(BaseModel):
    frame_id: int
    received_at: str  # datetime.datetime.isoformat()
    pts: Optional[int] = None
    time_base: Optional[float] = None
    declared_fps: Optional[float] = None
    measured_fps: Optional[float] = None


class WebRTCOutput(BaseModel):
    """Output sent via WebRTC data channel.

    serialized_output_data contains a dictionary with workflow outputs:
    - If data_output is None: all workflow outputs
    - If data_output is []: None (no data sent)
    - If data_output is ["field1", "field2"]: only those fields
    """

    serialized_output_data: Optional[Dict[str, Any]] = None
    video_metadata: Optional[WebRTCVideoMetadata] = None
    errors: List[str] = Field(default_factory=list)


class WebRTCWorkerResult(BaseModel):
    answer: Optional[WebRTCOffer] = None
    process_id: Optional[Union[int, str]] = None
    exception_type: Optional[str] = None
    error_message: Optional[str] = None
    error_context: Optional[str] = None
    inner_error: Optional[str] = None<|MERGE_RESOLUTION|>--- conflicted
+++ resolved
@@ -1,9 +1,4 @@
-<<<<<<< HEAD
-from enum import Enum
-from typing import Any, Dict, List, Optional, Union
-=======
 from typing import List, Literal, Optional, Union
->>>>>>> 6cab2d19
 
 from pydantic import BaseModel, Field
 

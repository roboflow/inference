--- conflicted
+++ resolved
@@ -39,9 +39,7 @@
     data_output: Optional[List[str]] = Field(default=None)
     declared_fps: Optional[float] = None
     rtsp_url: Optional[str] = None
-<<<<<<< HEAD
     use_data_channel_frames: bool = False  # When True, expect frames via data channel instead of media track
-=======
     processing_timeout: Optional[int] = WEBRTC_MODAL_FUNCTION_TIME_LIMIT
     processing_session_started: Optional[datetime.datetime] = None
     requested_plan: Optional[str] = "webrtc-gpu-small"
@@ -49,7 +47,6 @@
     requested_gpu: Optional[str] = None
     # must be valid region: https://modal.com/docs/guide/region-selection#region-options
     requested_region: Optional[str] = None
->>>>>>> f3d4385e
 
 
 class WebRTCVideoMetadata(BaseModel):

import asyncio
import datetime
import json
import logging
from typing import Callable, Optional

import supervision as sv
from aiortc import (
    RTCConfiguration,
    RTCDataChannel,
    RTCIceServer,
    RTCPeerConnection,
    RTCSessionDescription,
    VideoStreamTrack,
)
from aiortc.contrib.media import MediaPlayer, MediaRelay
from aiortc.rtcrtpreceiver import RemoteStreamTrack
from av import VideoFrame
from av import logging as av_logging
from pydantic import ValidationError

from inference.core import logger
<<<<<<< HEAD
from inference.core.env import WEBRTC_MODAL_FUNCTION_TIME_LIMIT
=======
from inference.core.env import (
    WEBRTC_MODAL_RTSP_PLACEHOLDER,
    WEBRTC_MODAL_RTSP_PLACEHOLDER_URL,
)
>>>>>>> a5f24194
from inference.core.exceptions import (
    MissingApiKeyError,
    RoboflowAPINotAuthorizedError,
    RoboflowAPINotNotFoundError,
)
from inference.core.interfaces.camera.entities import VideoFrameProducer
from inference.core.interfaces.stream.inference_pipeline import InferencePipeline
from inference.core.interfaces.stream_manager.manager_app.entities import (
    WebRTCData,
    WorkflowConfiguration,
)
from inference.core.interfaces.webrtc_worker.entities import (
    WebRTCOutput,
    WebRTCVideoMetadata,
    WebRTCWorkerRequest,
    WebRTCWorkerResult,
)
from inference.core.interfaces.webrtc_worker.utils import process_frame
from inference.core.workflows.core_steps.common.serializers import (
    serialise_sv_detections,
)
from inference.core.workflows.errors import WorkflowSyntaxError
from inference.core.workflows.execution_engine.entities.base import WorkflowImageData
from inference.usage_tracking.collector import usage_collector

logging.getLogger("aiortc").setLevel(logging.WARNING)


class RTCPeerConnectionWithLoop(RTCPeerConnection):
    def __init__(
        self,
        asyncio_loop: asyncio.AbstractEventLoop,
        *args,
        **kwargs,
    ):
        super().__init__(*args, **kwargs)
        self._loop = asyncio_loop


class VideoTransformTrackWithLoop(VideoStreamTrack):
    def __init__(
        self,
        asyncio_loop: asyncio.AbstractEventLoop,
        workflow_configuration: WorkflowConfiguration,
        api_key: str,
        data_output: Optional[str] = None,
        stream_output: Optional[str] = None,
        declared_fps: float = 30,
        termination_date: Optional[datetime.datetime] = None,
        terminate_event: Optional[asyncio.Event] = None,
        *args,
        **kwargs,
    ):
        super().__init__(*args, **kwargs)
        self._loop = asyncio_loop
        self._termination_date = termination_date
        self._terminate_event = terminate_event
        self.track: Optional[RemoteStreamTrack] = None
        self._track_active: bool = False

        self._av_logging_set: bool = False

        self._inference_pipeline = InferencePipeline.init_with_workflow(
            video_reference=VideoFrameProducer,
            workflow_specification=workflow_configuration.workflow_specification,
            workspace_name=workflow_configuration.workspace_name,
            workflow_id=workflow_configuration.workflow_id,
            api_key=api_key,
            image_input_name=workflow_configuration.image_input_name,
            workflows_parameters=workflow_configuration.workflows_parameters,
            workflows_thread_pool_workers=workflow_configuration.workflows_thread_pool_workers,
            cancel_thread_pool_tasks_on_exit=workflow_configuration.cancel_thread_pool_tasks_on_exit,
            video_metadata_input_name=workflow_configuration.video_metadata_input_name,
        )
        self.data_output = data_output
        self.stream_output = stream_output
        self.data_channel: Optional[RTCDataChannel] = None
        self._received_frames = 0
        self._declared_fps = declared_fps

    def set_track(
        self,
        track: RemoteStreamTrack,
    ):
        if not self.track:
            self.track = track

    def close(self):
        self._track_active = False

    async def recv(self):
        # Silencing swscaler warnings in multi-threading environment
        if not self._av_logging_set:
            av_logging.set_libav_level(av_logging.ERROR)
            self._av_logging_set = True

        if (
            self._termination_date
            and self._termination_date < datetime.datetime.now()
            and self._terminate_event
            and not self._terminate_event.is_set()
        ):
            logger.info("Timeout reached, terminating inference pipeline")
            self._terminate_event.set()

        frame: VideoFrame = await self.track.recv()

        self._received_frames += 1
        frame_timestamp = datetime.datetime.now()
        loop = asyncio.get_running_loop()
        workflow_output, new_frame, errors = await loop.run_in_executor(
            None,
            process_frame,
            frame,
            self._received_frames,
            self._inference_pipeline,
            self.stream_output,
        )

        new_frame.pts = frame.pts
        new_frame.time_base = frame.time_base

        if self.data_channel and self.data_channel.readyState == "open":
            video_metadata = WebRTCVideoMetadata(
                frame_id=self._received_frames,
                received_at=frame_timestamp.isoformat(),
                pts=new_frame.pts,
                time_base=new_frame.time_base,
                declared_fps=self._declared_fps,
            )
            webrtc_output = WebRTCOutput(
                output_name=None,
                serialized_output_data=None,
                video_metadata=video_metadata,
                errors=errors,
            )
            if self.data_output and self.data_output in workflow_output:
                workflow_output = workflow_output[self.data_output]
                serialized_data = None
                if isinstance(workflow_output, WorkflowImageData):
                    webrtc_output.errors.append(
                        f"Selected data output '{self.data_output}' contains image, please use video output instead"
                    )
                elif isinstance(workflow_output, sv.Detections):
                    try:
                        parsed_detections = serialise_sv_detections(workflow_output)
                        serialized_data = json.dumps(parsed_detections)
                    except Exception:
                        webrtc_output.errors.append(
                            f"Failed to serialise output: {self.data_output}"
                        )
                elif isinstance(workflow_output, dict):
                    try:
                        serialized_data = json.dumps(workflow_output)
                    except Exception:
                        webrtc_output.errors.append(
                            f"Failed to serialise output: {self.data_output}"
                        )
                else:
                    serialized_data = str(workflow_output)
                if serialized_data is not None:
                    webrtc_output.output_name = self.data_output
                    webrtc_output.serialized_output_data = serialized_data
                    self.data_channel.send(json.dumps(webrtc_output.model_dump()))

        return new_frame


async def _wait_ice_complete(peer_connection: RTCPeerConnectionWithLoop, timeout=2.0):
    if peer_connection.iceGatheringState == "complete":
        return
    fut = asyncio.get_running_loop().create_future()

    @peer_connection.on("icegatheringstatechange")
    def _():
        if not fut.done() and peer_connection.iceGatheringState == "complete":
            fut.set_result(True)

    try:
        await asyncio.wait_for(fut, timeout)
    except asyncio.TimeoutError:
        pass


async def init_rtc_peer_connection_with_loop(
    webrtc_request: WebRTCWorkerRequest,
    send_answer: Callable[[WebRTCWorkerResult], None],
    asyncio_loop: Optional[asyncio.AbstractEventLoop] = None,
) -> RTCPeerConnectionWithLoop:
    termination_date = None
    terminate_event = asyncio.Event()

    if WEBRTC_MODAL_FUNCTION_TIME_LIMIT is not None:
        try:
            time_limit_seconds = int(WEBRTC_MODAL_FUNCTION_TIME_LIMIT)
            termination_date = datetime.datetime.now() + datetime.timedelta(
                seconds=time_limit_seconds - 1
            )
            logger.info("Setting termination date to %s", termination_date)
        except (TypeError, ValueError):
            pass
    stream_output = None
    if webrtc_request.stream_output:
        # TODO: UI sends None as stream_output for wildcard outputs
        stream_output = webrtc_request.stream_output[0] or ""
    data_output = None
    if webrtc_request.data_output:
        data_output = webrtc_request.data_output[0]

    try:
        video_transform_track = VideoTransformTrackWithLoop(
            asyncio_loop=asyncio_loop,
            workflow_configuration=webrtc_request.workflow_configuration,
            api_key=webrtc_request.api_key,
            data_output=data_output,
            stream_output=stream_output,
            declared_fps=webrtc_request.declared_fps,
            termination_date=termination_date,
            terminate_event=terminate_event,
        )
    except (
        ValidationError,
        MissingApiKeyError,
        KeyError,
        NotImplementedError,
    ) as error:
        send_answer(
            WebRTCWorkerResult(
                exception_type=error.__class__.__name__,
                error_message="Could not decode InferencePipeline initialisation command payload.",
            )
        )
        return
    except RoboflowAPINotAuthorizedError:
        send_answer(
            WebRTCWorkerResult(
                exception_type=RoboflowAPINotAuthorizedError.__name__,
                error_message="Invalid API key used or API key is missing. Visit https://docs.roboflow.com/api-reference/authentication#retrieve-an-api-key",
            )
        )
        return
    except RoboflowAPINotNotFoundError:
        send_answer(
            WebRTCWorkerResult(
                exception_type=RoboflowAPINotNotFoundError.__name__,
                error_message="Requested Roboflow resources (models / workflows etc.) not available or wrong API key used.",
            )
        )
        return
    except WorkflowSyntaxError as error:
        send_answer(
            WebRTCWorkerResult(
                exception_type=WorkflowSyntaxError.__name__,
                error_message=str(error),
                error_context=str(error.context),
                inner_error=str(error.inner_error),
            )
        )
        return
    except Exception as error:
        send_answer(
            WebRTCWorkerResult(
                exception_type=error.__class__.__name__,
                error_message=str(error),
            )
        )
        return

    if webrtc_request.webrtc_turn_config:
        turn_server = RTCIceServer(
            urls=[webrtc_request.webrtc_turn_config.urls],
            username=webrtc_request.webrtc_turn_config.username,
            credential=webrtc_request.webrtc_turn_config.credential,
        )
        peer_connection = RTCPeerConnectionWithLoop(
            configuration=RTCConfiguration(iceServers=[turn_server]),
            asyncio_loop=asyncio_loop,
        )
    else:
        peer_connection = RTCPeerConnectionWithLoop(
            asyncio_loop=asyncio_loop,
        )

    relay = MediaRelay()

    player: Optional[MediaPlayer] = None
    if webrtc_request.rtsp_url:
        if webrtc_request.rtsp_url == WEBRTC_MODAL_RTSP_PLACEHOLDER:
            webrtc_request.rtsp_url = WEBRTC_MODAL_RTSP_PLACEHOLDER_URL
        logger.info("Processing RTSP URL: %s", webrtc_request.rtsp_url)
        player = MediaPlayer(
            webrtc_request.rtsp_url,
            options={
                "rtsp_transport": "tcp",
                "rtsp_flags": "prefer_tcp",
                "stimeout": "2000000",  # 2s socket timeout
            },
        )
        video_transform_track.set_track(
            track=relay.subscribe(
                player.video,
                buffered=False if webrtc_request.webrtc_realtime_processing else True,
            )
        )
        peer_connection.addTrack(video_transform_track)

    @peer_connection.on("track")
    def on_track(track: RemoteStreamTrack):
        logger.info("track received")
        video_transform_track.set_track(
            track=relay.subscribe(
                track,
                buffered=False if webrtc_request.webrtc_realtime_processing else True,
            )
        )
        peer_connection.addTrack(video_transform_track)

    @peer_connection.on("connectionstatechange")
    async def on_connectionstatechange():
        logger.info("Connection state is %s", peer_connection.connectionState)
        if peer_connection.connectionState in {"failed", "closed"}:
            if video_transform_track.track:
                logger.info("Stopping video transform track")
                video_transform_track.track.stop()
            logger.info("Stopping WebRTC peer")
            await peer_connection.close()
            terminate_event.set()
        logger.info("'connectionstatechange' event handler finished")

    @peer_connection.on("datachannel")
    def on_datachannel(channel: RTCDataChannel):
        logger.info("Data channel '%s' received", channel.label)

        @channel.on("message")
        def on_message(message):
            logger.info("Data channel message received: %s", message)
            try:
                message = WebRTCData(**json.loads(message))
            except json.JSONDecodeError:
                logger.error("Failed to decode webrtc data payload: %s", message)
                return
            if message.stream_output is not None:
                video_transform_track.stream_output = message.stream_output or None
            if message.data_output is not None:
                video_transform_track.data_output = message.data_output or None

        video_transform_track.data_channel = channel

    await peer_connection.setRemoteDescription(
        RTCSessionDescription(
            sdp=webrtc_request.webrtc_offer.sdp, type=webrtc_request.webrtc_offer.type
        )
    )
    answer = await peer_connection.createAnswer()
    await peer_connection.setLocalDescription(answer)

    logger.debug(f"WebRTC connection status: {peer_connection.connectionState}")

    await _wait_ice_complete(peer_connection, timeout=2.0)

    send_answer(
        WebRTCWorkerResult(
            answer={
                "type": peer_connection.localDescription.type,
                "sdp": peer_connection.localDescription.sdp,
            },
        )
    )

    await terminate_event.wait()
    if player:
        logger.info("Stopping player")
        player.video.stop()
    if peer_connection.connectionState != "closed":
        logger.info("Closing WebRTC connection")
        await peer_connection.close()
    if video_transform_track.track:
        logger.info("Stopping video transform track")
        video_transform_track.track.stop()
    await usage_collector.async_push_usage_payloads()
    logger.info("WebRTC peer connection closed")<|MERGE_RESOLUTION|>--- conflicted
+++ resolved
@@ -20,14 +20,11 @@
 from pydantic import ValidationError
 
 from inference.core import logger
-<<<<<<< HEAD
-from inference.core.env import WEBRTC_MODAL_FUNCTION_TIME_LIMIT
-=======
 from inference.core.env import (
+    WEBRTC_MODAL_FUNCTION_TIME_LIMIT,
     WEBRTC_MODAL_RTSP_PLACEHOLDER,
     WEBRTC_MODAL_RTSP_PLACEHOLDER_URL,
 )
->>>>>>> a5f24194
 from inference.core.exceptions import (
     MissingApiKeyError,
     RoboflowAPINotAuthorizedError,

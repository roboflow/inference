import asyncio
import datetime
import fractions
import json
import logging
import time
from typing import Any, Dict, List, Optional, Tuple, Union

import cv2 as cv
import numpy as np
from aiortc import (
    RTCConfiguration,
    RTCDataChannel,
    RTCIceServer,
    RTCPeerConnection,
    RTCSessionDescription,
    VideoStreamTrack,
)
from aiortc.contrib.media import MediaRelay, MediaStreamError
from aiortc.rtcrtpreceiver import RemoteStreamTrack, RTCRtpReceiver
from av import VideoFrame
from av import logging as av_logging

from inference.core import logger
from inference.core.env import DEBUG_AIORTC_QUEUES, DEBUG_WEBRTC_PROCESSING_LATENCY
from inference.core.interfaces.camera.entities import (
    SourceProperties,
    StatusUpdate,
    UpdateSeverity,
    VideoFrameProducer,
)
from inference.core.interfaces.stream.inference_pipeline import (
    INFERENCE_THREAD_FINISHED_EVENT,
)
from inference.core.interfaces.stream.watchdog import BasePipelineWatchDog
from inference.core.interfaces.stream_manager.manager_app.entities import (
    WebRTCData,
    WebRTCOffer,
    WebRTCTURNConfig,
)
from inference.core.utils.async_utils import Queue as SyncAsyncQueue
from inference.core.utils.function import experimental
from inference.core.workflows.execution_engine.entities.base import (
    VideoMetadata,
    WorkflowImageData,
)

logging.getLogger("aiortc").setLevel(logging.WARNING)


def overlay_text_on_np_frame(frame: np.ndarray, text: List[str]):
    for i, l in enumerate(text):
        frame = cv.putText(
            frame,
            l,
            (10, 20 + 30 * i),
            cv.FONT_HERSHEY_SIMPLEX,
            0.7,
            (0, 255, 0),
            2,
        )
    return frame


def get_frame_from_workflow_output(
    workflow_output: Dict[str, Union[WorkflowImageData, Any]], frame_output_key: str
) -> Optional[Tuple[VideoMetadata, np.ndarray]]:
    latency: Optional[datetime.timedelta] = None
    np_image: Optional[np.ndarray] = None
    video_metadata: Optional[VideoMetadata] = None

    step_output = workflow_output.get(frame_output_key)
    if isinstance(step_output, WorkflowImageData):
        if (
            DEBUG_WEBRTC_PROCESSING_LATENCY
            and step_output.video_metadata
            and step_output.video_metadata.frame_timestamp is not None
        ):
            latency = (
                datetime.datetime.now() - step_output.video_metadata.frame_timestamp
            )
        np_image = step_output.numpy_image
        video_metadata = step_output.video_metadata
    elif isinstance(step_output, dict):
        for frame_output in step_output.values():
            if isinstance(frame_output, WorkflowImageData):
                if (
                    DEBUG_WEBRTC_PROCESSING_LATENCY
                    and frame_output.video_metadata
                    and frame_output.video_metadata.frame_timestamp is not None
                ):
                    latency = (
                        datetime.datetime.now()
                        - frame_output.video_metadata.frame_timestamp
                    )
                np_image = frame_output.numpy_image
                video_metadata = frame_output.video_metadata

    # logger.warning since inference pipeline is noisy on INFO level
    if DEBUG_WEBRTC_PROCESSING_LATENCY and latency is not None:
        logger.warning("Processing latency: %ss", latency.total_seconds())

    return video_metadata, np_image


class VideoTransformTrack(VideoStreamTrack):
    def __init__(
        self,
        to_inference_queue: "SyncAsyncQueue[VideoFrame]",
        from_inference_queue: "SyncAsyncQueue[Tuple[VideoMetadata, np.ndarray]]",
        asyncio_loop: asyncio.AbstractEventLoop,
        fps_probe_frames: int,
        webcam_fps: Optional[float] = None,
        media_relay: Optional[MediaRelay] = None,
        drain_remote_stream_track: bool = True,
        *args,
        **kwargs,
    ):
        super().__init__(*args, **kwargs)
        self._loop = asyncio_loop

        self._reader_task: Optional[asyncio.Task] = None

        self.track: Optional[RemoteStreamTrack] = None
        self._track_active: bool = False

        self._id = time.time_ns()
        self._processed = 0

        self.to_inference_queue: "SyncAsyncQueue[VideoFrame]" = to_inference_queue
        self.from_inference_queue: (
            "SyncAsyncQueue[Tuple[VideoMetadata, np.ndarray]]"
        ) = from_inference_queue

        self._fps_probe_frames = fps_probe_frames
        self._probe_count: int = 0
        self._fps_probe_t1: Optional[float] = None
        self._fps_probe_t2: Optional[float] = None
        self.incoming_stream_fps: Optional[float] = webcam_fps

        self._last_processed_frame: Optional[VideoFrame] = None

        self._av_logging_set: bool = False

        self._last_queue_log_time: float = 0.0

        self._drain_remote_stream_track = drain_remote_stream_track

    def set_track(
        self,
        track: RemoteStreamTrack,
        relay_track: Optional[RemoteStreamTrack] = None,
        rtp_receiver: Optional[RTCRtpReceiver] = None,
    ):
        if not self.track:
            self.track = track
        self._relay_track = relay_track
        self._rtp_receiver = rtp_receiver

    def start(self):
        self._track_active = True
        self._reader_task = self._loop.create_task(
            self._raw_frames_reader_loop(), name="raw_frames_reader"
        )

    def stop(self):
        self._track_active = False
        self._reader_task.cancel()

    def close(self):
        self.stop()
        self._track_active = False

    async def _raw_frames_reader_loop(self):
        try:
            while self._track_active:
                current_time = time.time()
                # logger.warning since inference pipeline is noisy on INFO level
                if (
                    DEBUG_AIORTC_QUEUES
                    and current_time - self._last_queue_log_time >= 5.0
                ):
                    logger.warning("=== AIORTC QUEUE SIZES ===")

                    logger.warning(
                        "from_inference_queue: %s",
                        self.from_inference_queue._queue.qsize(),
                    )
                    logger.warning(
                        "to_inference_queue: %s", self.to_inference_queue._queue.qsize()
                    )

                    if self.track and hasattr(self.track, "_queue"):
                        logger.warning(
                            f"RemoteStreamTrack._queue: {self.track._queue.qsize()} (UNBOUNDED!)"
                        )

                    if (
                        self._relay_track
                        and hasattr(self._relay_track, "_queue")
                        and self._relay_track._queue
                    ):
                        logger.warning(
                            f"RelayStreamTrack._queue: {self._relay_track._queue.qsize()} (UNBOUNDED!)"
                        )

                    if self._rtp_receiver:
                        if hasattr(
                            self._rtp_receiver, "_RTCRtpReceiver__decoder_queue"
                        ):
                            decoder_queue_size = (
                                self._rtp_receiver._RTCRtpReceiver__decoder_queue.qsize()
                            )
                            logger.warning(
                                f"RTCRtpReceiver.__decoder_queue: {decoder_queue_size} (UNBOUNDED!)"
                            )

                        if hasattr(
                            self._rtp_receiver, "_RTCRtpReceiver__jitter_buffer"
                        ):
                            jb = self._rtp_receiver._RTCRtpReceiver__jitter_buffer
                            if hasattr(jb, "_packets"):
                                filled = sum(1 for p in jb._packets if p is not None)
                                logger.warning(
                                    f"RTCRtpReceiver.JitterBuffer: {filled}/{jb._capacity} (bounded)"
                                )

                    logger.warning("========================")
                    self._last_queue_log_time = current_time

                frame: VideoFrame = await self.track.recv()
                if self._drain_remote_stream_track:
                    # Prevent spam in log, only inform about major drains
                    if self.track._queue.qsize() > 10:
                        logger.warning(
                            "Draining RemoteStreamTrack._queue: %s (UNBOUNDED)",
                            self.track._queue.qsize(),
                        )
                        while self.track._queue.qsize() > 0:
                            frame: VideoFrame = await self.track.recv()

                if self.incoming_stream_fps is None:
                    self._probe_count += 1
                    now = time.time()
                    if self._probe_count == 1:
                        self._fps_probe_t1 = now
                    elif self._probe_count == self._fps_probe_frames:
                        self._fps_probe_t2 = now
                        dt = max(1e-6, (self._fps_probe_t2 - self._fps_probe_t1))
                        self.incoming_stream_fps = (self._fps_probe_frames - 1) / dt
                        logger.info("Incoming stream fps: %s", self.incoming_stream_fps)

                await self.to_inference_queue.async_put(frame)
            logger.info("WebRTC reader loop finished")

        except asyncio.CancelledError:
            logger.info("WebRTC reader loop cancelled")
        except MediaStreamError:
            if not self.complete:
                logger.error("WebRTC reader loop finished due to MediaStreamError")
        except Exception as exc:
            logger.error("Error in WebRTC reader loop: %s", exc)

    async def recv(self):
        # Silencing swscaler warnings in multi-threading environment
        if not self._av_logging_set:
            av_logging.set_libav_level(av_logging.ERROR)
            self._av_logging_set = True
        self._processed += 1

        np_frame: Optional[np.ndarray] = None
<<<<<<< HEAD
        video_metadata: Optional[VideoMetadata] = None
        try:
            video_metadata, np_frame = (
                await self.from_inference_queue.async_get_nowait()
            )
        except asyncio.QueueEmpty:
            pass
=======
        np_frame = await self.from_inference_queue.async_get()
>>>>>>> 2df44d01

        if np_frame is None:
            if self._last_processed_frame:
                new_frame = self._last_processed_frame
            else:
                np_frame = overlay_text_on_np_frame(
                    np.zeros((720, 1280, 3), dtype=np.uint8),
                    ["Inference pipeline is starting..."],
                )
                new_frame = VideoFrame.from_ndarray(np_frame, format="bgr24")
        else:
            new_frame = VideoFrame.from_ndarray(np_frame, format="bgr24")
            self._last_processed_frame = new_frame

        # below method call may sleep
        pts, time_base = await self.next_timestamp()
        new_frame.pts = pts
        new_frame.time_base = time_base
        if video_metadata is not None:
            new_frame.opaque = video_metadata.frame_number

        return new_frame


class WebRTCVideoFrameProducer(VideoFrameProducer):
    @experimental(
        reason="Usage of WebRTCVideoFrameProducer with `InferencePipeline` is an experimental feature."
        "Please report any issues here: https://github.com/roboflow/inference/issues"
    )
    def __init__(
        self,
        to_inference_queue: "SyncAsyncQueue[VideoFrame]",
        webrtc_video_transform_track: VideoTransformTrack,
    ):
        self.to_inference_queue: "SyncAsyncQueue[VideoFrame]" = to_inference_queue
        self._w: Optional[int] = None
        self._h: Optional[int] = None
        self._video_transform_track = webrtc_video_transform_track

    def grab(self) -> bool:
        return self._video_transform_track._track_active

    def retrieve(self) -> Tuple[bool, Optional[np.ndarray]]:
        frame: Optional[VideoFrame] = self.to_inference_queue.sync_get()

        if frame is None:
            return False, None

        img = frame.to_ndarray(format="bgr24")
        return True, img

    def release(self):
        self._video_transform_track.close()

    def isOpened(self) -> bool:
        return self._video_transform_track._track_active

    def discover_source_properties(self) -> SourceProperties:
        while not self._video_transform_track.incoming_stream_fps:
            time.sleep(0.1)
        return SourceProperties(
            width=self._w,
            height=self._h,
            total_frames=-1,
            is_file=False,
            fps=self._video_transform_track.incoming_stream_fps,
            is_reconnectable=False,
        )

    def initialize_source_properties(self, properties: Dict[str, float]):
        pass


class RTCPeerConnectionWithFPS(RTCPeerConnection):
    def __init__(
        self,
        video_transform_track: VideoTransformTrack,
        asyncio_loop: asyncio.AbstractEventLoop,
        stream_output: Optional[str] = None,
        data_output: Optional[str] = None,
        *args,
        **kwargs,
    ):
        super().__init__(*args, **kwargs)
        self._loop = asyncio_loop
        self.video_transform_track: VideoTransformTrack = video_transform_track
        self._consumers_signalled: bool = False
        self.stream_output: Optional[str] = stream_output
        self.data_output: Optional[str] = data_output
        self.data_channel: Optional[RTCDataChannel] = None


class WebRTCPipelineWatchDog(BasePipelineWatchDog):
    def __init__(
        self,
        webrtc_peer_connection: RTCPeerConnectionWithFPS,
        asyncio_loop: asyncio.AbstractEventLoop,
    ):
        super().__init__()
        self._webrtc_peer_connection = webrtc_peer_connection
        self._asyncio_loop = asyncio_loop

    def on_status_update(self, status_update: StatusUpdate) -> None:
        if status_update.event_type == INFERENCE_THREAD_FINISHED_EVENT:
            logger.debug(
                "InferencePipeline thread finished, closing WebRTC peer connection"
            )
            asyncio.run_coroutine_threadsafe(
                self._webrtc_peer_connection.close(), self._asyncio_loop
            )
        if status_update.severity.value <= UpdateSeverity.DEBUG.value:
            return None
        self._stream_updates.append(status_update)


async def init_rtc_peer_connection(
    webrtc_offer: WebRTCOffer,
    to_inference_queue: "SyncAsyncQueue[VideoFrame]",
    from_inference_queue: "SyncAsyncQueue[Tuple[VideoMetadata, np.ndarray]]",
    asyncio_loop: asyncio.AbstractEventLoop,
    fps_probe_frames: int,
    webrtc_turn_config: Optional[WebRTCTURNConfig] = None,
    webrtc_realtime_processing: bool = True,
    webcam_fps: Optional[float] = None,
    stream_output: Optional[str] = None,
    data_output: Optional[str] = None,
) -> RTCPeerConnectionWithFPS:
    relay = MediaRelay()
    video_transform_track = VideoTransformTrack(
        to_inference_queue=to_inference_queue,
        from_inference_queue=from_inference_queue,
        asyncio_loop=asyncio_loop,
        webcam_fps=webcam_fps,
        fps_probe_frames=fps_probe_frames,
        media_relay=relay,
        drain_remote_stream_track=webrtc_realtime_processing,
    )

    if webrtc_turn_config:
        turn_server = RTCIceServer(
            urls=[webrtc_turn_config.urls],
            username=webrtc_turn_config.username,
            credential=webrtc_turn_config.credential,
        )
        peer_connection = RTCPeerConnectionWithFPS(
            video_transform_track=video_transform_track,
            configuration=RTCConfiguration(iceServers=[turn_server]),
            asyncio_loop=asyncio_loop,
            stream_output=stream_output,
            data_output=data_output,
        )
    else:
        peer_connection = RTCPeerConnectionWithFPS(
            video_transform_track=video_transform_track,
            asyncio_loop=asyncio_loop,
            stream_output=stream_output,
            data_output=data_output,
        )

    @peer_connection.on("track")
    def on_track(track: RemoteStreamTrack):
        logger.info("track received")
        # can be called with buffered=False
        relay_track = relay.subscribe(track)

        # Find the RTCRtpReceiver for this track
        rtp_receiver = None
        for transceiver in peer_connection.getTransceivers():
            if transceiver.receiver.track == track:
                rtp_receiver = transceiver.receiver
                break

        video_transform_track.set_track(
            track=track, relay_track=relay_track, rtp_receiver=rtp_receiver
        )
        video_transform_track.start()
        peer_connection.addTrack(video_transform_track)

    @peer_connection.on("datachannel")
    def on_datachannel(channel: RTCDataChannel):
        logger.info("Data channel %s received", channel.label)

        @channel.on("message")
        def on_message(message):
            logger.info("Data channel message received: %s", message)
            try:
                message = WebRTCData(**json.loads(message))
            except json.JSONDecodeError:
                logger.error("Failed to decode webrtc data payload: %s", message)
                return
            if message.stream_output is not None:
                peer_connection.stream_output = message.stream_output or None
            if message.data_output is not None:
                peer_connection.data_output = message.data_output or None

        peer_connection.data_channel = channel

    @peer_connection.on("connectionstatechange")
    async def on_connectionstatechange():
        logger.info("Connection state is %s", peer_connection.connectionState)
        if peer_connection.connectionState in {"failed", "closed"}:
            logger.info("Stopping WebRTC peer")
            await peer_connection.close()
            logger.debug("Signalling WebRTC termination to frames consumer")
            try:
                await to_inference_queue.async_put_nowait(None)
            except asyncio.QueueFull:
                await to_inference_queue.async_get_nowait()
                await to_inference_queue.async_put_nowait(None)
            peer_connection._consumers_signalled = True
            logger.info("'connectionstatechange' event handler finished")

    await peer_connection.setRemoteDescription(
        RTCSessionDescription(sdp=webrtc_offer.sdp, type=webrtc_offer.type)
    )
    answer = await peer_connection.createAnswer()
    await peer_connection.setLocalDescription(answer)
    logger.debug(f"WebRTC connection status: {peer_connection.connectionState}")

    return peer_connection<|MERGE_RESOLUTION|>--- conflicted
+++ resolved
@@ -269,17 +269,7 @@
         self._processed += 1
 
         np_frame: Optional[np.ndarray] = None
-<<<<<<< HEAD
-        video_metadata: Optional[VideoMetadata] = None
-        try:
-            video_metadata, np_frame = (
-                await self.from_inference_queue.async_get_nowait()
-            )
-        except asyncio.QueueEmpty:
-            pass
-=======
-        np_frame = await self.from_inference_queue.async_get()
->>>>>>> 2df44d01
+        video_metadata, np_frame = await self.from_inference_queue.async_get()
 
         if np_frame is None:
             if self._last_processed_frame:

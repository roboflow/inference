import asyncio
import os
import signal
import threading
from dataclasses import asdict
from functools import partial
from multiprocessing import Process, Queue
<<<<<<< HEAD
from queue import Empty
from threading import Event, Lock
=======
from threading import Event
>>>>>>> c585553d
from types import FrameType
from typing import Dict, Optional, Tuple

from pydantic import ValidationError

from inference.core import logger
from inference.core.exceptions import (
    MissingApiKeyError,
    RoboflowAPINotAuthorizedError,
    RoboflowAPINotNotFoundError,
)
from inference.core.interfaces.camera.entities import VideoFrame
from inference.core.interfaces.camera.exceptions import StreamOperationNotAllowedError
from inference.core.interfaces.http.orjson_utils import (
    serialise_single_workflow_result_element,
)
from inference.core.interfaces.stream.inference_pipeline import InferencePipeline
from inference.core.interfaces.stream.sinks import InMemoryBufferSink, multi_sink
from inference.core.interfaces.stream.watchdog import (
    BasePipelineWatchDog,
    PipelineWatchDog,
)
from inference.core.interfaces.stream_manager.manager_app.entities import (
    STATUS_KEY,
    TYPE_KEY,
    CommandType,
    ErrorType,
    InitialisePipelinePayload,
    InitialiseWebRTCPipelinePayload,
    OperationStatus,
)
from inference.core.interfaces.stream_manager.manager_app.serialisation import (
    describe_error,
)
from inference.core.interfaces.stream_manager.manager_app.webrtc import (
    RTCPeerConnectionWithFPS,
    WebRTCVideoFrameProducer,
    init_rtc_peer_connection,
)
from inference.core.utils.async_utils import Queue as SyncAsyncQueue
from inference.core.workflows.execution_engine.entities.base import WorkflowImageData


def ignore_signal(signal_number: int, frame: FrameType) -> None:
    pid = os.getpid()
    logger.info(
        f"Ignoring signal {signal_number} in InferencePipelineManager in process:{pid}"
    )


class InferencePipelineManager(Process):
    @classmethod
    def init(
        cls, pipeline_id: str, command_queue: Queue, responses_queue: Queue
    ) -> "InferencePipelineManager":
        return cls(
            pipeline_id=pipeline_id,
            command_queue=command_queue,
            responses_queue=responses_queue,
        )

    def __init__(self, pipeline_id: str, command_queue: Queue, responses_queue: Queue):
        super().__init__()
        self._pipeline_id = pipeline_id
        self._command_queue = command_queue
        self._responses_queue = responses_queue
        self._inference_pipeline: Optional[InferencePipeline] = None
        self._watchdog: Optional[PipelineWatchDog] = None
        self._stop = False
        self._buffer_sink: Optional[InMemoryBufferSink] = None
        self._last_consume_time = (
            time.monotonic()
        )  # Track last consume time for the pipeline
        self._consumption_timeout: Optional[float] = (
            None  # Track zero consume timeout for the pipeline
        )

    def run(self) -> None:
        signal.signal(signal.SIGINT, ignore_signal)
        signal.signal(signal.SIGTERM, self._handle_termination_signal)

        while not self._stop:
            self._check_pipeline_timeout()
            # Handle commands from the queue
            try:
                command: Optional[Tuple[str, dict]] = self._command_queue.get(timeout=1)
            except Empty:
                continue
            if command is None:
                break
            request_id, payload = command
            self._handle_command(request_id=request_id, payload=payload)

    def _check_pipeline_timeout(self) -> None:
        if self._inference_pipeline and self._consumption_timeout is not None:
            time_since_last_consume = time.monotonic() - self._last_consume_time
            if time_since_last_consume > self._consumption_timeout:
                logger.info("Terminating pipeline due to zero consume timeout...")
                try:
                    pid = os.getpid()
                    logger.info(
                        f"Terminating pipeline due to timeout (no consumption):{pid}..."
                    )
                    if self._inference_pipeline is not None:
                        self._execute_termination()
                    self._command_queue.put(None)
                    logger.info(f"Timeout Termination successful in process:{pid}...")
                except Exception as error:
                    logger.warning(
                        f"Could not terminate pipeline gracefully. Error: {error}"
                    )

    def _handle_command(self, request_id: str, payload: dict) -> None:
        try:
            logger.info(f"Processing request={request_id}...")
            command_type = CommandType(payload[TYPE_KEY])
            if command_type is CommandType.INIT:
                return self._initialise_pipeline(request_id=request_id, payload=payload)
            if command_type is CommandType.WEBRTC:
                return self._start_webrtc(request_id=request_id, payload=payload)
            if command_type is CommandType.TERMINATE:
                return self._terminate_pipeline(request_id=request_id)
            if command_type is CommandType.MUTE:
                return self._mute_pipeline(request_id=request_id)
            if command_type is CommandType.RESUME:
                return self._resume_pipeline(request_id=request_id)
            if command_type is CommandType.STATUS:
                return self._get_pipeline_status(request_id=request_id)
            if command_type is CommandType.CONSUME_RESULT:
                return self._consume_results(request_id=request_id, payload=payload)
            raise NotImplementedError(
                f"Command type `{command_type}` cannot be handled"
            )
        except KeyError as error:
            self._handle_error(
                request_id=request_id,
                error=error,
                public_error_message="Invalid command sent to InferencePipeline manager - malformed payload",
                error_type=ErrorType.INVALID_PAYLOAD,
            )
        except NotImplementedError as error:
            self._handle_error(
                request_id=request_id,
                error=error,
                public_error_message=f"Invalid command sent to InferencePipeline manager - {error}",
                error_type=ErrorType.INVALID_PAYLOAD,
            )
        except Exception as error:
            self._handle_error(
                request_id=request_id,
                error=error,
                public_error_message="Unknown internal error. Raise this issue providing as "
                "much of a context as possible: https://github.com/roboflow/inference/issues",
                error_type=ErrorType.INTERNAL_ERROR,
            )

    def _initialise_pipeline(self, request_id: str, payload: dict) -> None:
        try:
            parsed_payload = InitialisePipelinePayload.model_validate(payload)
            watchdog = BasePipelineWatchDog()
            buffer_sink = InMemoryBufferSink.init(
                queue_size=parsed_payload.sink_configuration.results_buffer_size,
            )
            self._buffer_sink = buffer_sink
            self._inference_pipeline = InferencePipeline.init_with_workflow(
                video_reference=parsed_payload.video_configuration.video_reference,
                workflow_specification=parsed_payload.processing_configuration.workflow_specification,
                workspace_name=parsed_payload.processing_configuration.workspace_name,
                workflow_id=parsed_payload.processing_configuration.workflow_id,
                api_key=parsed_payload.api_key,
                image_input_name=parsed_payload.processing_configuration.image_input_name,
                workflows_parameters=parsed_payload.processing_configuration.workflows_parameters,
                on_prediction=self._buffer_sink.on_prediction,
                max_fps=parsed_payload.video_configuration.max_fps,
                watchdog=watchdog,
                source_buffer_filling_strategy=parsed_payload.video_configuration.source_buffer_filling_strategy,
                source_buffer_consumption_strategy=parsed_payload.video_configuration.source_buffer_consumption_strategy,
                video_source_properties=parsed_payload.video_configuration.video_source_properties,
                workflows_thread_pool_workers=parsed_payload.processing_configuration.workflows_thread_pool_workers,
                cancel_thread_pool_tasks_on_exit=parsed_payload.processing_configuration.cancel_thread_pool_tasks_on_exit,
                video_metadata_input_name=parsed_payload.processing_configuration.video_metadata_input_name,
                batch_collection_timeout=parsed_payload.video_configuration.batch_collection_timeout,
            )
            self._watchdog = watchdog
            self._consumption_timeout = parsed_payload.consumption_timeout
            self._last_consume_time = time.monotonic()
            self._inference_pipeline.start(use_main_thread=False)
            self._responses_queue.put(
                (request_id, {STATUS_KEY: OperationStatus.SUCCESS})
            )
            logger.info(f"Pipeline initialised. request_id={request_id}...")
        except (
            ValidationError,
            MissingApiKeyError,
            KeyError,
            NotImplementedError,
        ) as error:
            self._handle_error(
                request_id=request_id,
                error=error,
                public_error_message="Could not decode InferencePipeline initialisation command payload.",
                error_type=ErrorType.INVALID_PAYLOAD,
            )
        except RoboflowAPINotAuthorizedError as error:
            self._handle_error(
                request_id=request_id,
                error=error,
                public_error_message="Invalid API key used or API key is missing. "
                "Visit https://docs.roboflow.com/api-reference/authentication#retrieve-an-api-key",
                error_type=ErrorType.AUTHORISATION_ERROR,
            )
        except RoboflowAPINotNotFoundError as error:
            self._handle_error(
                request_id=request_id,
                error=error,
                public_error_message="Requested Roboflow resources (models / workflows etc.) not available or "
                "wrong API key used.",
                error_type=ErrorType.NOT_FOUND,
            )

    def _start_webrtc(self, request_id: str, payload: dict):
        try:
            parsed_payload = InitialiseWebRTCPipelinePayload.model_validate(payload)
            watchdog = BasePipelineWatchDog()

            def start_loop(loop: asyncio.AbstractEventLoop):
                asyncio.set_event_loop(loop)
                loop.run_forever()

            loop = asyncio.new_event_loop()
            t = threading.Thread(target=start_loop, args=(loop,), daemon=True)
            t.start()

            webrtc_offer = parsed_payload.webrtc_offer
            webcam_fps = parsed_payload.webcam_fps
            to_inference_queue = SyncAsyncQueue(loop=loop)
            from_inference_queue = SyncAsyncQueue(loop=loop)

            stop_event = Event()

            future = asyncio.run_coroutine_threadsafe(
                init_rtc_peer_connection(
                    webrtc_offer=webrtc_offer,
                    to_inference_queue=to_inference_queue,
                    from_inference_queue=from_inference_queue,
                    webrtc_peer_timeout=parsed_payload.webrtc_peer_timeout,
                    feedback_stop_event=stop_event,
                    asyncio_loop=loop,
                    webcam_fps=webcam_fps,
                ),
                loop,
            )
            peer_connection: RTCPeerConnectionWithFPS = future.result()

            webrtc_producer = partial(
                WebRTCVideoFrameProducer,
                to_inference_queue=to_inference_queue,
                stop_event=stop_event,
                webrtc_video_transform_track=peer_connection.video_transform_track,
            )

            def webrtc_sink(
                prediction: Dict[str, WorkflowImageData], video_frame: VideoFrame
            ) -> None:
                from_inference_queue.sync_put(
                    prediction[parsed_payload.stream_output[0]].numpy_image
                )

            buffer_sink = InMemoryBufferSink.init(
                queue_size=parsed_payload.sink_configuration.results_buffer_size,
            )
            self._buffer_sink = buffer_sink
            chained_sink = partial(
                multi_sink, sinks=[buffer_sink.on_prediction, webrtc_sink]
            )

            self._inference_pipeline = InferencePipeline.init_with_workflow(
                video_reference=webrtc_producer,
                workflow_specification=parsed_payload.processing_configuration.workflow_specification,
                workspace_name=parsed_payload.processing_configuration.workspace_name,
                workflow_id=parsed_payload.processing_configuration.workflow_id,
                api_key=parsed_payload.api_key,
                image_input_name=parsed_payload.processing_configuration.image_input_name,
                workflows_parameters=parsed_payload.processing_configuration.workflows_parameters,
                on_prediction=chained_sink,
                max_fps=parsed_payload.video_configuration.max_fps,
                watchdog=watchdog,
                source_buffer_filling_strategy=parsed_payload.video_configuration.source_buffer_filling_strategy,
                source_buffer_consumption_strategy=parsed_payload.video_configuration.source_buffer_consumption_strategy,
                video_source_properties=parsed_payload.video_configuration.video_source_properties,
                workflows_thread_pool_workers=parsed_payload.processing_configuration.workflows_thread_pool_workers,
                cancel_thread_pool_tasks_on_exit=parsed_payload.processing_configuration.cancel_thread_pool_tasks_on_exit,
                video_metadata_input_name=parsed_payload.processing_configuration.video_metadata_input_name,
                batch_collection_timeout=parsed_payload.video_configuration.batch_collection_timeout,
            )
            self._watchdog = watchdog
            self._inference_pipeline.start(use_main_thread=False)
            self._responses_queue.put(
                (
                    request_id,
                    {
                        STATUS_KEY: OperationStatus.SUCCESS,
                        "sdp": peer_connection.localDescription.sdp,
                        "type": peer_connection.localDescription.type,
                    },
                )
            )
            logger.info(f"WebRTC pipeline initialised. request_id={request_id}...")
        except (
            ValidationError,
            MissingApiKeyError,
            KeyError,
            NotImplementedError,
        ) as error:
            self._handle_error(
                request_id=request_id,
                error=error,
                public_error_message="Could not decode InferencePipeline initialisation command payload.",
                error_type=ErrorType.INVALID_PAYLOAD,
            )
        except RoboflowAPINotAuthorizedError as error:
            self._handle_error(
                request_id=request_id,
                error=error,
                public_error_message="Invalid API key used or API key is missing. "
                "Visit https://docs.roboflow.com/api-reference/authentication#retrieve-an-api-key",
                error_type=ErrorType.AUTHORISATION_ERROR,
            )
        except RoboflowAPINotNotFoundError as error:
            self._handle_error(
                request_id=request_id,
                error=error,
                public_error_message="Requested Roboflow resources (models / workflows etc.) not available or "
                "wrong API key used.",
                error_type=ErrorType.NOT_FOUND,
            )

    def _terminate_pipeline(self, request_id: str) -> None:
        if self._inference_pipeline is None:
            self._responses_queue.put(
                (request_id, {STATUS_KEY: OperationStatus.SUCCESS})
            )
            self._stop = True
            return None
        try:
            self._execute_termination()
            logger.info(f"Pipeline terminated. request_id={request_id}...")
            self._responses_queue.put(
                (request_id, {STATUS_KEY: OperationStatus.SUCCESS})
            )
        except StreamOperationNotAllowedError as error:
            self._handle_error(
                request_id=request_id,
                error=error,
                public_error_message="Cannot get pipeline status in the current state of InferencePipeline.",
                error_type=ErrorType.OPERATION_ERROR,
            )

    def _handle_termination_signal(self, signal_number: int, frame: FrameType) -> None:
        try:
            pid = os.getpid()
            logger.info(f"Terminating pipeline in process:{pid}...")
            if self._inference_pipeline is not None:
                self._execute_termination()
            self._command_queue.put(None)
            logger.info(f"Termination successful in process:{pid}...")
        except Exception as error:
            logger.warning(f"Could not terminate pipeline gracefully. Error: {error}")

    def _execute_termination(self) -> None:
        self._inference_pipeline.terminate()
        self._inference_pipeline.join()
        self._stop = True

    def _mute_pipeline(self, request_id: str) -> None:
        if self._inference_pipeline is None:
            return self._handle_error(
                request_id=request_id,
                public_error_message="Cannot retrieve InferencePipeline status. Internal Error. Service misconfigured.",
                error_type=ErrorType.OPERATION_ERROR,
            )
        try:
            self._inference_pipeline.mute_stream()
            logger.info(f"Pipeline muted. request_id={request_id}...")
            self._responses_queue.put(
                (request_id, {STATUS_KEY: OperationStatus.SUCCESS})
            )
        except StreamOperationNotAllowedError as error:
            self._handle_error(
                request_id=request_id,
                error=error,
                public_error_message="Cannot get pipeline status in the current state of InferencePipeline.",
                error_type=ErrorType.OPERATION_ERROR,
            )

    def _resume_pipeline(self, request_id: str) -> None:
        if self._inference_pipeline is None:
            return self._handle_error(
                request_id=request_id,
                public_error_message="Cannot retrieve InferencePipeline status. Internal Error. Service misconfigured.",
                error_type=ErrorType.OPERATION_ERROR,
            )
        try:
            self._inference_pipeline.resume_stream()
            logger.info(f"Pipeline resumed. request_id={request_id}...")
            self._responses_queue.put(
                (request_id, {STATUS_KEY: OperationStatus.SUCCESS})
            )
        except StreamOperationNotAllowedError as error:
            self._handle_error(
                request_id=request_id,
                error=error,
                public_error_message="Cannot get pipeline status in the current state of InferencePipeline.",
                error_type=ErrorType.OPERATION_ERROR,
            )

    def _get_pipeline_status(self, request_id: str) -> None:
        if self._watchdog is None:
            return self._handle_error(
                request_id=request_id,
                error_type=ErrorType.OPERATION_ERROR,
                public_error_message="Cannot retrieve InferencePipeline status. Internal Error. Service misconfigured.",
            )
        try:
            report = self._watchdog.get_report()
            if report is None:
                return self._handle_error(
                    request_id=request_id,
                    error_type=ErrorType.OPERATION_ERROR,
                    public_error_message="Cannot retrieve InferencePipeline status. Try again later.",
                )
            response_payload = {
                STATUS_KEY: OperationStatus.SUCCESS,
                "report": asdict(report),
            }
            self._responses_queue.put((request_id, response_payload))
            logger.info(f"Pipeline status returned. request_id={request_id}...")
        except StreamOperationNotAllowedError as error:
            self._handle_error(
                request_id=request_id,
                error=error,
                public_error_message="Cannot get pipeline status in the current state of InferencePipeline.",
                error_type=ErrorType.OPERATION_ERROR,
            )

    def _consume_results(self, request_id: str, payload: dict) -> None:
        try:
            if self._buffer_sink.empty():
                response_payload = {
                    STATUS_KEY: OperationStatus.SUCCESS,
                    "outputs": [],
                    "frames_metadata": [],
                }
                self._responses_queue.put((request_id, response_payload))
                return None
            excluded_fields = payload.get("excluded_fields")
            predictions, frames = self._buffer_sink.consume_prediction()
            self._last_consume_time = time.monotonic()
            predictions = [
                (
                    serialise_single_workflow_result_element(
                        result_element=result_element,
                        excluded_fields=excluded_fields,
                    )
                    if result_element is not None
                    else None
                )
                for result_element in predictions
            ]
            frames_metadata = []
            for frame in frames:
                if frame is None:
                    frames_metadata.append(None)
                else:
                    frames_metadata.append(
                        {
                            "frame_timestamp": frame.frame_timestamp.isoformat(),
                            "frame_id": frame.frame_id,
                            "source_id": frame.source_id,
                        }
                    )
            response_payload = {
                STATUS_KEY: OperationStatus.SUCCESS,
                "outputs": predictions,
                "frames_metadata": frames_metadata,
            }
            self._responses_queue.put((request_id, response_payload))
        except Exception as error:
            self._handle_error(
                request_id=request_id,
                error=error,
                public_error_message="Unexpected error with InferencePipeline results consumption.",
                error_type=ErrorType.OPERATION_ERROR,
            )

    def _handle_error(
        self,
        request_id: str,
        error: Optional[Exception] = None,
        public_error_message: Optional[str] = None,
        error_type: ErrorType = ErrorType.INTERNAL_ERROR,
    ):
        logger.exception(
            f"Could not handle Command. request_id={request_id}, error={error}, error_type={error_type}"
        )
        response_payload = describe_error(
            error, error_type=error_type, public_error_message=public_error_message
        )
        self._responses_queue.put((request_id, response_payload))<|MERGE_RESOLUTION|>--- conflicted
+++ resolved
@@ -5,12 +5,8 @@
 from dataclasses import asdict
 from functools import partial
 from multiprocessing import Process, Queue
-<<<<<<< HEAD
 from queue import Empty
 from threading import Event, Lock
-=======
-from threading import Event
->>>>>>> c585553d
 from types import FrameType
 from typing import Dict, Optional, Tuple
 

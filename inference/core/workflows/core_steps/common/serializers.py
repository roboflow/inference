from datetime import datetime
<<<<<<< HEAD
from typing import Any, Dict, List
=======
from typing import Any, Dict, List, Optional

import cv2
import numpy as np
>>>>>>> b95ae494
import supervision as sv

from inference.core import logger
from inference.core.workflows.execution_engine.constants import (
    BOUNDING_RECT_ANGLE_KEY_IN_INFERENCE_RESPONSE,
    BOUNDING_RECT_ANGLE_KEY_IN_SV_DETECTIONS,
    BOUNDING_RECT_HEIGHT_KEY_IN_INFERENCE_RESPONSE,
    BOUNDING_RECT_HEIGHT_KEY_IN_SV_DETECTIONS,
    BOUNDING_RECT_RECT_KEY_IN_INFERENCE_RESPONSE,
    BOUNDING_RECT_RECT_KEY_IN_SV_DETECTIONS,
    BOUNDING_RECT_WIDTH_KEY_IN_INFERENCE_RESPONSE,
    BOUNDING_RECT_WIDTH_KEY_IN_SV_DETECTIONS,
    CLASS_ID_KEY,
    CLASS_NAME_KEY,
    CONFIDENCE_KEY,
    DETECTED_CODE_KEY,
    DETECTION_ID_KEY,
    HEIGHT_KEY,
    IMAGE_DIMENSIONS_KEY,
    KEYPOINTS_CLASS_ID_KEY_IN_SV_DETECTIONS,
    KEYPOINTS_CLASS_NAME_KEY_IN_SV_DETECTIONS,
    KEYPOINTS_CONFIDENCE_KEY_IN_SV_DETECTIONS,
    KEYPOINTS_KEY_IN_INFERENCE_RESPONSE,
    KEYPOINTS_XY_KEY_IN_SV_DETECTIONS,
    PARENT_ID_KEY,
    PATH_DEVIATION_KEY_IN_SV_DETECTIONS,
    POLYGON_KEY,
    POLYGON_KEY_IN_SV_DETECTIONS,
    TIME_IN_ZONE_KEY_IN_SV_DETECTIONS,
    TRACKER_ID_KEY,
    WIDTH_KEY,
    X_KEY,
    Y_KEY,
)
from inference.core.workflows.execution_engine.entities.base import (
    VideoMetadata,
    WorkflowImageData,
)

MIN_SECRET_LENGTH_TO_REVEAL_PREFIX = 8
MIN_POLYGON_POINT_COUNT = 3


def serialise_sv_detections(detections: sv.Detections) -> dict:
    serialized_detections = []
    image_dimensions = None

    for detection in detections:
        xyxy, mask, confidence, class_id, tracker_id, data = detection
        detection_dict = {
            WIDTH_KEY: abs(xyxy[2] - xyxy[0]),
            HEIGHT_KEY: abs(xyxy[3] - xyxy[1]),
            X_KEY: xyxy[0] + abs(xyxy[2] - xyxy[0]) / 2,
            Y_KEY: xyxy[1] + abs(xyxy[3] - xyxy[1]) / 2,
            CONFIDENCE_KEY: float(confidence),
            CLASS_ID_KEY: int(class_id),
            CLASS_NAME_KEY: str(data["class_name"]),
            DETECTION_ID_KEY: str(data[DETECTION_ID_KEY]),
        }

        image_dimensions = data.get(IMAGE_DIMENSIONS_KEY)

        if mask is not None:
<<<<<<< HEAD
            detection_dict[POLYGON_KEY] = [
                {X_KEY: float(x), Y_KEY: float(y)}
                for x, y in sv.mask_to_polygons(mask)[0]
            ]

        if tracker_id is not None:
            detection_dict[TRACKER_ID_KEY] = int(tracker_id)

        optional_keys = [
            PATH_DEVIATION_KEY_IN_SV_DETECTIONS,
            TIME_IN_ZONE_KEY_IN_SV_DETECTIONS,
            POLYGON_KEY_IN_SV_DETECTIONS,
            PARENT_ID_KEY,
            DETECTED_CODE_KEY,
        ]

        for key in optional_keys:
            if key in data:
                detection_dict[key] = data[key]

        bounding_rect_keys = [
            BOUNDING_RECT_ANGLE_KEY_IN_SV_DETECTIONS,
            BOUNDING_RECT_RECT_KEY_IN_SV_DETECTIONS,
            BOUNDING_RECT_HEIGHT_KEY_IN_SV_DETECTIONS,
            BOUNDING_RECT_WIDTH_KEY_IN_SV_DETECTIONS,
        ]

        if all(key in data for key in bounding_rect_keys):
            bounding_rect_mapping = {
                BOUNDING_RECT_ANGLE_KEY_IN_INFERENCE_RESPONSE: BOUNDING_RECT_ANGLE_KEY_IN_SV_DETECTIONS,
                BOUNDING_RECT_RECT_KEY_IN_INFERENCE_RESPONSE: BOUNDING_RECT_RECT_KEY_IN_SV_DETECTIONS,
                BOUNDING_RECT_HEIGHT_KEY_IN_INFERENCE_RESPONSE: BOUNDING_RECT_HEIGHT_KEY_IN_SV_DETECTIONS,
                BOUNDING_RECT_WIDTH_KEY_IN_INFERENCE_RESPONSE: BOUNDING_RECT_WIDTH_KEY_IN_SV_DETECTIONS,
            }
            for infer_key, sv_key in bounding_rect_mapping.items():
                detection_dict[infer_key] = data[sv_key]

=======
            if (
                POLYGON_KEY_IN_SV_DETECTIONS in data
                and data[POLYGON_KEY_IN_SV_DETECTIONS] is not None
                and len(data[POLYGON_KEY_IN_SV_DETECTIONS]) > 2
            ):
                polygon = data[POLYGON_KEY_IN_SV_DETECTIONS]
            else:
                polygon = mask_to_polygon(mask=mask)
            if polygon is None:
                # ignoring the whole instance
                continue
            detection_dict[POLYGON_KEY] = []
            for x, y in polygon:
                detection_dict[POLYGON_KEY].append(
                    {
                        X_KEY: float(x),
                        Y_KEY: float(y),
                    }
                )
        if tracker_id is not None:
            detection_dict[TRACKER_ID_KEY] = int(tracker_id)
        detection_dict[CLASS_NAME_KEY] = str(data["class_name"])
        detection_dict[DETECTION_ID_KEY] = str(data[DETECTION_ID_KEY])
        if PATH_DEVIATION_KEY_IN_SV_DETECTIONS in data:
            detection_dict[PATH_DEVIATION_KEY_IN_INFERENCE_RESPONSE] = data[
                PATH_DEVIATION_KEY_IN_SV_DETECTIONS
            ]
        if TIME_IN_ZONE_KEY_IN_SV_DETECTIONS in data:
            detection_dict[TIME_IN_ZONE_KEY_IN_INFERENCE_RESPONSE] = data[
                TIME_IN_ZONE_KEY_IN_SV_DETECTIONS
            ]
        if POLYGON_KEY_IN_SV_DETECTIONS in data:
            detection_dict[POLYGON_KEY_IN_INFERENCE_RESPONSE] = (
                data[POLYGON_KEY_IN_SV_DETECTIONS]
                .astype(float)
                .round()
                .astype(int)
                .tolist()
            )
        if (
            BOUNDING_RECT_ANGLE_KEY_IN_SV_DETECTIONS in data
            and BOUNDING_RECT_RECT_KEY_IN_SV_DETECTIONS in data
            and BOUNDING_RECT_HEIGHT_KEY_IN_SV_DETECTIONS in data
            and BOUNDING_RECT_WIDTH_KEY_IN_SV_DETECTIONS in data
        ):
            detection_dict[BOUNDING_RECT_ANGLE_KEY_IN_INFERENCE_RESPONSE] = data[
                BOUNDING_RECT_ANGLE_KEY_IN_SV_DETECTIONS
            ]
            detection_dict[BOUNDING_RECT_RECT_KEY_IN_INFERENCE_RESPONSE] = data[
                BOUNDING_RECT_RECT_KEY_IN_SV_DETECTIONS
            ]
            detection_dict[BOUNDING_RECT_HEIGHT_KEY_IN_INFERENCE_RESPONSE] = data[
                BOUNDING_RECT_HEIGHT_KEY_IN_SV_DETECTIONS
            ]
            detection_dict[BOUNDING_RECT_WIDTH_KEY_IN_INFERENCE_RESPONSE] = data[
                BOUNDING_RECT_WIDTH_KEY_IN_SV_DETECTIONS
            ]
        if PARENT_ID_KEY in data:
            detection_dict[PARENT_ID_KEY] = str(data[PARENT_ID_KEY])
>>>>>>> b95ae494
        if (
            KEYPOINTS_CLASS_ID_KEY_IN_SV_DETECTIONS in data
            and KEYPOINTS_CLASS_NAME_KEY_IN_SV_DETECTIONS in data
            and KEYPOINTS_CONFIDENCE_KEY_IN_SV_DETECTIONS in data
            and KEYPOINTS_XY_KEY_IN_SV_DETECTIONS in data
        ):

            kp_class_id = data[KEYPOINTS_CLASS_ID_KEY_IN_SV_DETECTIONS]
            kp_class_name = data[KEYPOINTS_CLASS_NAME_KEY_IN_SV_DETECTIONS]
            kp_confidence = data[KEYPOINTS_CONFIDENCE_KEY_IN_SV_DETECTIONS]
            kp_xy = data[KEYPOINTS_XY_KEY_IN_SV_DETECTIONS]

            detection_dict[KEYPOINTS_KEY_IN_INFERENCE_RESPONSE] = [
                {
                    "class_id": int(kpc_id),
                    "class": str(kpc_name),
                    "confidence": float(kpc_conf),
                    "x": float(x),
                    "y": float(y),
                }
                for kpc_id, kpc_name, kpc_conf, (x, y) in zip(
                    kp_class_id, kp_class_name, kp_confidence, kp_xy
                )
            ]

        serialized_detections.append(detection_dict)

    image_metadata = {
        "width": image_dimensions[1].item() if image_dimensions is not None else None,
        "height": image_dimensions[0].item() if image_dimensions is not None else None,
    }

    return {"image": image_metadata, "predictions": serialized_detections}


def mask_to_polygon(mask: np.ndarray) -> Optional[np.ndarray]:
    # masks here should be predicted by instance segmentation
    # model and in theory can only present SINGLE!!! shape
    # our response schema for InstanceSegmentationPrediction
    # (see `inference.core.entities.responses.inference.InstanceSegmentationPrediction`)
    # FROM THE BEGINNING were allowing to serialise single polygon that belongs to mask,
    # no hierarchy respected and multiple polygons are not taken into account
    contours, _ = cv2.findContours(
        mask.astype(np.uint8), cv2.RETR_TREE, cv2.CHAIN_APPROX_SIMPLE
    )
    if len(contours) == 0:
        # nothing found - instance should be rejected
        return None
    if len(contours) > 1:
        logger.warning(
            f"Detected instance segmentation that has {len(contours)} in the mask, which by convention "
            "should not happen. We are taking the first polygon to avoid exceptions, but if you see this "
            "warning - it may indicate that some model producing instance segmentation result works under "
            "different assumptions that models historically added into inference and that should be a signal "
            "to figure out more generic representation for instance seg predictions."
        )
    contour = np.squeeze(contours[0], axis=1)
    contour_padding = max(MIN_POLYGON_POINT_COUNT - contour.shape[0], 0)
    if contour_padding > 0:
        padding = np.repeat(
            np.expand_dims(contour[-1], axis=0), repeats=contour_padding, axis=0
        )
        return np.append(contour, padding, axis=0)
    return contour


def serialise_image(image: WorkflowImageData) -> Dict[str, Any]:
    return {
        "type": "base64",
        "value": image.base64_image,
        "video_metadata": image.video_metadata.dict(),
    }


def serialize_video_metadata_kind(video_metadata: VideoMetadata) -> dict:
    return video_metadata.dict()


def serialize_wildcard_kind(value: Any) -> Any:
    if isinstance(value, WorkflowImageData):
        value = serialise_image(image=value)
    elif isinstance(value, dict):
        value = serialize_dict(elements=value)
    elif isinstance(value, list):
        value = serialize_list(elements=value)
    elif isinstance(value, sv.Detections):
        value = serialise_sv_detections(detections=value)
    elif isinstance(value, datetime):
        value = serialize_timestamp(timestamp=value)
    return value


def serialize_list(elements: List[Any]) -> List[Any]:
    result = []
    for element in elements:
        element = serialize_wildcard_kind(value=element)
        result.append(element)
    return result


def serialize_dict(elements: Dict[str, Any]) -> Dict[str, Any]:
    serialized_result = {}
    for key, value in elements.items():
        value = serialize_wildcard_kind(value=value)
        serialized_result[key] = value
    return serialized_result


def serialize_secret(secret: str) -> str:
    if len(secret) < MIN_SECRET_LENGTH_TO_REVEAL_PREFIX:
        return "*" * MIN_SECRET_LENGTH_TO_REVEAL_PREFIX
    prefix = secret[:2]
    infix = "*" * MIN_SECRET_LENGTH_TO_REVEAL_PREFIX
    suffix = secret[-2:]
    return f"{prefix}{infix}{suffix}"


def serialize_timestamp(timestamp: datetime) -> str:
    return timestamp.isoformat()<|MERGE_RESOLUTION|>--- conflicted
+++ resolved
@@ -1,12 +1,8 @@
 from datetime import datetime
-<<<<<<< HEAD
-from typing import Any, Dict, List
-=======
 from typing import Any, Dict, List, Optional
 
 import cv2
 import numpy as np
->>>>>>> b95ae494
 import supervision as sv
 
 from inference.core import logger
@@ -70,45 +66,6 @@
         image_dimensions = data.get(IMAGE_DIMENSIONS_KEY)
 
         if mask is not None:
-<<<<<<< HEAD
-            detection_dict[POLYGON_KEY] = [
-                {X_KEY: float(x), Y_KEY: float(y)}
-                for x, y in sv.mask_to_polygons(mask)[0]
-            ]
-
-        if tracker_id is not None:
-            detection_dict[TRACKER_ID_KEY] = int(tracker_id)
-
-        optional_keys = [
-            PATH_DEVIATION_KEY_IN_SV_DETECTIONS,
-            TIME_IN_ZONE_KEY_IN_SV_DETECTIONS,
-            POLYGON_KEY_IN_SV_DETECTIONS,
-            PARENT_ID_KEY,
-            DETECTED_CODE_KEY,
-        ]
-
-        for key in optional_keys:
-            if key in data:
-                detection_dict[key] = data[key]
-
-        bounding_rect_keys = [
-            BOUNDING_RECT_ANGLE_KEY_IN_SV_DETECTIONS,
-            BOUNDING_RECT_RECT_KEY_IN_SV_DETECTIONS,
-            BOUNDING_RECT_HEIGHT_KEY_IN_SV_DETECTIONS,
-            BOUNDING_RECT_WIDTH_KEY_IN_SV_DETECTIONS,
-        ]
-
-        if all(key in data for key in bounding_rect_keys):
-            bounding_rect_mapping = {
-                BOUNDING_RECT_ANGLE_KEY_IN_INFERENCE_RESPONSE: BOUNDING_RECT_ANGLE_KEY_IN_SV_DETECTIONS,
-                BOUNDING_RECT_RECT_KEY_IN_INFERENCE_RESPONSE: BOUNDING_RECT_RECT_KEY_IN_SV_DETECTIONS,
-                BOUNDING_RECT_HEIGHT_KEY_IN_INFERENCE_RESPONSE: BOUNDING_RECT_HEIGHT_KEY_IN_SV_DETECTIONS,
-                BOUNDING_RECT_WIDTH_KEY_IN_INFERENCE_RESPONSE: BOUNDING_RECT_WIDTH_KEY_IN_SV_DETECTIONS,
-            }
-            for infer_key, sv_key in bounding_rect_mapping.items():
-                detection_dict[infer_key] = data[sv_key]
-
-=======
             if (
                 POLYGON_KEY_IN_SV_DETECTIONS in data
                 and data[POLYGON_KEY_IN_SV_DETECTIONS] is not None
@@ -120,14 +77,11 @@
             if polygon is None:
                 # ignoring the whole instance
                 continue
-            detection_dict[POLYGON_KEY] = []
-            for x, y in polygon:
-                detection_dict[POLYGON_KEY].append(
-                    {
-                        X_KEY: float(x),
-                        Y_KEY: float(y),
-                    }
-                )
+            detection_dict[POLYGON_KEY] = [
+                {X_KEY: float(x), Y_KEY: float(y)}
+                for x, y in sv.mask_to_polygons(mask)[0]
+            ]
+
         if tracker_id is not None:
             detection_dict[TRACKER_ID_KEY] = int(tracker_id)
         detection_dict[CLASS_NAME_KEY] = str(data["class_name"])
@@ -148,27 +102,27 @@
                 .astype(int)
                 .tolist()
             )
-        if (
-            BOUNDING_RECT_ANGLE_KEY_IN_SV_DETECTIONS in data
-            and BOUNDING_RECT_RECT_KEY_IN_SV_DETECTIONS in data
-            and BOUNDING_RECT_HEIGHT_KEY_IN_SV_DETECTIONS in data
-            and BOUNDING_RECT_WIDTH_KEY_IN_SV_DETECTIONS in data
-        ):
-            detection_dict[BOUNDING_RECT_ANGLE_KEY_IN_INFERENCE_RESPONSE] = data[
-                BOUNDING_RECT_ANGLE_KEY_IN_SV_DETECTIONS
-            ]
-            detection_dict[BOUNDING_RECT_RECT_KEY_IN_INFERENCE_RESPONSE] = data[
-                BOUNDING_RECT_RECT_KEY_IN_SV_DETECTIONS
-            ]
-            detection_dict[BOUNDING_RECT_HEIGHT_KEY_IN_INFERENCE_RESPONSE] = data[
-                BOUNDING_RECT_HEIGHT_KEY_IN_SV_DETECTIONS
-            ]
-            detection_dict[BOUNDING_RECT_WIDTH_KEY_IN_INFERENCE_RESPONSE] = data[
-                BOUNDING_RECT_WIDTH_KEY_IN_SV_DETECTIONS
-            ]
-        if PARENT_ID_KEY in data:
+
+        bounding_rect_keys = [
+            BOUNDING_RECT_ANGLE_KEY_IN_SV_DETECTIONS,
+            BOUNDING_RECT_RECT_KEY_IN_SV_DETECTIONS,
+            BOUNDING_RECT_HEIGHT_KEY_IN_SV_DETECTIONS,
+            BOUNDING_RECT_WIDTH_KEY_IN_SV_DETECTIONS,
+        ]
+
+        if all(key in data for key in bounding_rect_keys):
+            bounding_rect_mapping = {
+                BOUNDING_RECT_ANGLE_KEY_IN_INFERENCE_RESPONSE: BOUNDING_RECT_ANGLE_KEY_IN_SV_DETECTIONS,
+                BOUNDING_RECT_RECT_KEY_IN_INFERENCE_RESPONSE: BOUNDING_RECT_RECT_KEY_IN_SV_DETECTIONS,
+                BOUNDING_RECT_HEIGHT_KEY_IN_INFERENCE_RESPONSE: BOUNDING_RECT_HEIGHT_KEY_IN_SV_DETECTIONS,
+                BOUNDING_RECT_WIDTH_KEY_IN_INFERENCE_RESPONSE: BOUNDING_RECT_WIDTH_KEY_IN_SV_DETECTIONS,
+            }
+            for infer_key, sv_key in bounding_rect_mapping.items():
+                detection_dict[infer_key] = data[sv_key]
+
+                if PARENT_ID_KEY in data:
             detection_dict[PARENT_ID_KEY] = str(data[PARENT_ID_KEY])
->>>>>>> b95ae494
+
         if (
             KEYPOINTS_CLASS_ID_KEY_IN_SV_DETECTIONS in data
             and KEYPOINTS_CLASS_NAME_KEY_IN_SV_DETECTIONS in data

from typing import List, Type

from inference.core.cache import cache
from inference.core.env import (
    ALLOW_WORKFLOW_BLOCKS_ACCESSING_ENVIRONMENTAL_VARIABLES,
    ALLOW_WORKFLOW_BLOCKS_ACCESSING_LOCAL_STORAGE,
    API_KEY,
    SAM3_3D_OBJECTS_ENABLED,
    WORKFLOW_BLOCKS_WRITE_DIRECTORY,
    WORKFLOWS_STEP_EXECUTION_MODE,
)
from inference.core.workflows.core_steps.analytics.data_aggregator.v1 import (
    DataAggregatorBlockV1,
)
from inference.core.workflows.core_steps.analytics.line_counter.v1 import (
    LineCounterBlockV1,
)
from inference.core.workflows.core_steps.analytics.line_counter.v2 import (
    LineCounterBlockV2,
)
from inference.core.workflows.core_steps.analytics.overlap.v1 import OverlapBlockV1
from inference.core.workflows.core_steps.analytics.path_deviation.v1 import (
    PathDeviationAnalyticsBlockV1,
)
from inference.core.workflows.core_steps.analytics.path_deviation.v2 import (
    PathDeviationAnalyticsBlockV2,
)
from inference.core.workflows.core_steps.analytics.time_in_zone.v1 import (
    TimeInZoneBlockV1,
)
from inference.core.workflows.core_steps.analytics.time_in_zone.v2 import (
    TimeInZoneBlockV2,
)
from inference.core.workflows.core_steps.analytics.time_in_zone.v3 import (
    TimeInZoneBlockV3,
)
from inference.core.workflows.core_steps.analytics.velocity.v1 import VelocityBlockV1
from inference.core.workflows.core_steps.cache.cache_get.v1 import CacheGetBlockV1
from inference.core.workflows.core_steps.cache.cache_set.v1 import CacheSetBlockV1
from inference.core.workflows.core_steps.classical_cv.camera_focus.v1 import (
    CameraFocusBlockV1,
)
from inference.core.workflows.core_steps.classical_cv.contours.v1 import (
    ImageContoursDetectionBlockV1,
)
from inference.core.workflows.core_steps.classical_cv.contrast_equalization.v1 import (
    ContrastEqualizationBlockV1,
)
from inference.core.workflows.core_steps.classical_cv.convert_grayscale.v1 import (
    ConvertGrayscaleBlockV1,
)
from inference.core.workflows.core_steps.classical_cv.distance_measurement.v1 import (
    DistanceMeasurementBlockV1,
)
from inference.core.workflows.core_steps.classical_cv.dominant_color.v1 import (
    DominantColorBlockV1,
)
from inference.core.workflows.core_steps.classical_cv.image_blur.v1 import (
    ImageBlurBlockV1,
)
from inference.core.workflows.core_steps.classical_cv.image_preprocessing.v1 import (
    ImagePreprocessingBlockV1,
)
from inference.core.workflows.core_steps.classical_cv.morphological_transformation.v1 import (
    MorphologicalTransformationBlockV1,
)
from inference.core.workflows.core_steps.classical_cv.pixel_color_count.v1 import (
    PixelationCountBlockV1,
)
from inference.core.workflows.core_steps.classical_cv.sift.v1 import SIFTBlockV1
from inference.core.workflows.core_steps.classical_cv.sift_comparison.v1 import (
    SIFTComparisonBlockV1,
)
from inference.core.workflows.core_steps.classical_cv.sift_comparison.v2 import (
    SIFTComparisonBlockV2,
)
from inference.core.workflows.core_steps.classical_cv.size_measurement.v1 import (
    SizeMeasurementBlockV1,
)
from inference.core.workflows.core_steps.classical_cv.template_matching.v1 import (
    TemplateMatchingBlockV1,
)
from inference.core.workflows.core_steps.classical_cv.threshold.v1 import (
    ImageThresholdBlockV1,
)
from inference.core.workflows.core_steps.common.deserializers import (
    deserialize_boolean_kind,
    deserialize_bytes_kind,
    deserialize_classification_prediction_kind,
    deserialize_detections_kind,
    deserialize_dictionary_kind,
    deserialize_float_kind,
    deserialize_float_zero_to_one_kind,
    deserialize_image_kind,
    deserialize_integer_kind,
    deserialize_list_of_values_kind,
    deserialize_numpy_array,
    deserialize_optional_string_kind,
    deserialize_point_kind,
    deserialize_rgb_color_kind,
    deserialize_rle_detections_kind,
    deserialize_string_kind,
    deserialize_timestamp,
    deserialize_video_metadata_kind,
    deserialize_zone_kind,
)
from inference.core.workflows.core_steps.common.entities import StepExecutionMode
from inference.core.workflows.core_steps.common.serializers import (
    serialise_image,
    serialise_rle_sv_detections,
    serialise_sv_detections,
    serialize_secret,
    serialize_timestamp,
    serialize_video_metadata_kind,
    serialize_wildcard_kind,
)
from inference.core.workflows.core_steps.flow_control.continue_if.v1 import (
    ContinueIfBlockV1,
)
from inference.core.workflows.core_steps.flow_control.delta_filter.v1 import (
    DeltaFilterBlockV1,
)
from inference.core.workflows.core_steps.flow_control.rate_limiter.v1 import (
    RateLimiterBlockV1,
)
from inference.core.workflows.core_steps.formatters.csv.v1 import CSVFormatterBlockV1
from inference.core.workflows.core_steps.formatters.expression.v1 import (
    ExpressionBlockV1,
)
from inference.core.workflows.core_steps.formatters.first_non_empty_or_default.v1 import (
    FirstNonEmptyOrDefaultBlockV1,
)
from inference.core.workflows.core_steps.formatters.json_parser.v1 import (
    JSONParserBlockV1,
)
from inference.core.workflows.core_steps.formatters.property_definition.v1 import (
    PropertyDefinitionBlockV1,
)
from inference.core.workflows.core_steps.formatters.vlm_as_classifier.v1 import (
    VLMAsClassifierBlockV1,
)
from inference.core.workflows.core_steps.formatters.vlm_as_classifier.v2 import (
    VLMAsClassifierBlockV2,
)
from inference.core.workflows.core_steps.formatters.vlm_as_detector.v1 import (
    VLMAsDetectorBlockV1,
)
from inference.core.workflows.core_steps.formatters.vlm_as_detector.v2 import (
    VLMAsDetectorBlockV2,
)
from inference.core.workflows.core_steps.fusion.buffer.v1 import BufferBlockV1
from inference.core.workflows.core_steps.fusion.detections_classes_replacement.v1 import (
    DetectionsClassesReplacementBlockV1,
)
from inference.core.workflows.core_steps.fusion.detections_consensus.v1 import (
    DetectionsConsensusBlockV1,
)
from inference.core.workflows.core_steps.fusion.detections_stitch.v1 import (
    DetectionsStitchBlockV1,
)
from inference.core.workflows.core_steps.fusion.dimension_collapse.v1 import (
    DimensionCollapseBlockV1,
)
from inference.core.workflows.core_steps.math.cosine_similarity.v1 import (
    CosineSimilarityBlockV1,
)
from inference.core.workflows.core_steps.models.foundation.anthropic_claude.v1 import (
    AnthropicClaudeBlockV1,
)
from inference.core.workflows.core_steps.models.foundation.anthropic_claude.v2 import (
    AnthropicClaudeBlockV2,
)
from inference.core.workflows.core_steps.models.foundation.clip.v1 import (
    ClipModelBlockV1,
)
from inference.core.workflows.core_steps.models.foundation.clip_comparison.v1 import (
    ClipComparisonBlockV1,
)
from inference.core.workflows.core_steps.models.foundation.clip_comparison.v2 import (
    ClipComparisonBlockV2,
)
from inference.core.workflows.core_steps.models.foundation.cog_vlm.v1 import (
    CogVLMBlockV1,
)
from inference.core.workflows.core_steps.models.foundation.depth_estimation.v1 import (
    DepthEstimationBlockV1,
)
from inference.core.workflows.core_steps.models.foundation.easy_ocr.v1 import (
    EasyOCRBlockV1,
)
from inference.core.workflows.core_steps.models.foundation.florence2.v1 import (
    Florence2BlockV1,
)
from inference.core.workflows.core_steps.models.foundation.florence2.v2 import (
    Florence2BlockV2,
)
from inference.core.workflows.core_steps.models.foundation.gaze.v1 import GazeBlockV1
from inference.core.workflows.core_steps.models.foundation.google_gemini.v1 import (
    GoogleGeminiBlockV1,
)
from inference.core.workflows.core_steps.models.foundation.google_gemini.v2 import (
    GoogleGeminiBlockV2,
)
from inference.core.workflows.core_steps.models.foundation.google_vision_ocr.v1 import (
    GoogleVisionOCRBlockV1,
)
from inference.core.workflows.core_steps.models.foundation.llama_vision.v1 import (
    LlamaVisionBlockV1,
)
from inference.core.workflows.core_steps.models.foundation.lmm.v1 import LMMBlockV1
from inference.core.workflows.core_steps.models.foundation.lmm_classifier.v1 import (
    LMMForClassificationBlockV1,
)
from inference.core.workflows.core_steps.models.foundation.moondream2.v1 import (
    Moondream2BlockV1,
)
from inference.core.workflows.core_steps.models.foundation.ocr.v1 import OCRModelBlockV1
from inference.core.workflows.core_steps.models.foundation.openai.v1 import (
    OpenAIBlockV1,
)
from inference.core.workflows.core_steps.models.foundation.openai.v2 import (
    OpenAIBlockV2,
)
from inference.core.workflows.core_steps.models.foundation.openai.v3 import (
    OpenAIBlockV3,
)
from inference.core.workflows.core_steps.models.foundation.openai.v4 import (
    OpenAIBlockV4,
)
from inference.core.workflows.core_steps.models.foundation.perception_encoder.v1 import (
    PerceptionEncoderModelBlockV1,
)
from inference.core.workflows.core_steps.models.foundation.qwen.v1 import (
    Qwen25VLBlockV1,
)
from inference.core.workflows.core_steps.models.foundation.seg_preview.v1 import (
    SegPreviewBlockV1,
)
from inference.core.workflows.core_steps.models.foundation.segment_anything2.v1 import (
    SegmentAnything2BlockV1,
)
from inference.core.workflows.core_steps.models.foundation.segment_anything3.v1 import (
    SegmentAnything3BlockV1,
)
from inference.core.workflows.core_steps.models.foundation.segment_anything3.v2 import (
    SegmentAnything3BlockV2,
)
<<<<<<< HEAD
from inference.core.workflows.core_steps.models.foundation.segment_anything3_3d.v1 import (
    SegmentAnything3_3D_ObjectsBlockV1,
=======
from inference.core.workflows.core_steps.models.foundation.segment_anything3.v3 import (
    SegmentAnything3BlockV3,
>>>>>>> f432251d
)
from inference.core.workflows.core_steps.models.foundation.smolvlm.v1 import (
    SmolVLM2BlockV1,
)
from inference.core.workflows.core_steps.models.foundation.stability_ai.image_gen.v1 import (
    StabilityAIImageGenBlockV1,
)
from inference.core.workflows.core_steps.models.foundation.stability_ai.inpainting.v1 import (
    StabilityAIInpaintingBlockV1,
)
from inference.core.workflows.core_steps.models.foundation.stability_ai.outpainting.v1 import (
    StabilityAIOutpaintingBlockV1,
)
from inference.core.workflows.core_steps.models.foundation.yolo_world.v1 import (
    YoloWorldModelBlockV1,
)
from inference.core.workflows.core_steps.models.roboflow.instance_segmentation.v1 import (
    RoboflowInstanceSegmentationModelBlockV1,
)
from inference.core.workflows.core_steps.models.roboflow.instance_segmentation.v2 import (
    RoboflowInstanceSegmentationModelBlockV2,
)
from inference.core.workflows.core_steps.models.roboflow.keypoint_detection.v1 import (
    RoboflowKeypointDetectionModelBlockV1,
)
from inference.core.workflows.core_steps.models.roboflow.keypoint_detection.v2 import (
    RoboflowKeypointDetectionModelBlockV2,
)
from inference.core.workflows.core_steps.models.roboflow.multi_class_classification.v1 import (
    RoboflowClassificationModelBlockV1,
)
from inference.core.workflows.core_steps.models.roboflow.multi_class_classification.v2 import (
    RoboflowClassificationModelBlockV2,
)
from inference.core.workflows.core_steps.models.roboflow.multi_label_classification.v1 import (
    RoboflowMultiLabelClassificationModelBlockV1,
)
from inference.core.workflows.core_steps.models.roboflow.multi_label_classification.v2 import (
    RoboflowMultiLabelClassificationModelBlockV2,
)
from inference.core.workflows.core_steps.models.roboflow.object_detection.v1 import (
    RoboflowObjectDetectionModelBlockV1,
)
from inference.core.workflows.core_steps.models.roboflow.object_detection.v2 import (
    RoboflowObjectDetectionModelBlockV2,
)
from inference.core.workflows.core_steps.models.third_party.barcode_detection.v1 import (
    BarcodeDetectorBlockV1,
)
from inference.core.workflows.core_steps.models.third_party.qr_code_detection.v1 import (
    QRCodeDetectorBlockV1,
)
from inference.core.workflows.core_steps.sampling.identify_changes.v1 import (
    IdentifyChangesBlockV1,
)
from inference.core.workflows.core_steps.sampling.identify_outliers.v1 import (
    IdentifyOutliersBlockV1,
)
from inference.core.workflows.core_steps.secrets_providers.environment_secrets_store.v1 import (
    EnvironmentSecretsStoreBlockV1,
)
from inference.core.workflows.core_steps.sinks.email_notification.v1 import (
    EmailNotificationBlockV1,
)
from inference.core.workflows.core_steps.sinks.email_notification.v2 import (
    EmailNotificationBlockV2,
)
from inference.core.workflows.core_steps.sinks.local_file.v1 import LocalFileSinkBlockV1
from inference.core.workflows.core_steps.sinks.onvif_movement.v1 import ONVIFSinkBlockV1
from inference.core.workflows.core_steps.sinks.roboflow.custom_metadata.v1 import (
    RoboflowCustomMetadataBlockV1,
)
from inference.core.workflows.core_steps.sinks.roboflow.dataset_upload.v1 import (
    RoboflowDatasetUploadBlockV1,
)
from inference.core.workflows.core_steps.sinks.roboflow.dataset_upload.v2 import (
    RoboflowDatasetUploadBlockV2,
)
from inference.core.workflows.core_steps.sinks.roboflow.model_monitoring_inference_aggregator.v1 import (
    ModelMonitoringInferenceAggregatorBlockV1,
)
from inference.core.workflows.core_steps.sinks.slack.notification.v1 import (
    SlackNotificationBlockV1,
)
from inference.core.workflows.core_steps.sinks.twilio.sms.v1 import (
    TwilioSMSNotificationBlockV1,
)
from inference.core.workflows.core_steps.sinks.webhook.v1 import WebhookSinkBlockV1
from inference.core.workflows.core_steps.transformations.absolute_static_crop.v1 import (
    AbsoluteStaticCropBlockV1,
)
from inference.core.workflows.core_steps.transformations.bounding_rect.v1 import (
    BoundingRectBlockV1,
)
from inference.core.workflows.core_steps.transformations.byte_tracker.v1 import (
    ByteTrackerBlockV1,
)
from inference.core.workflows.core_steps.transformations.byte_tracker.v2 import (
    ByteTrackerBlockV2,
)
from inference.core.workflows.core_steps.transformations.byte_tracker.v3 import (
    ByteTrackerBlockV3,
)
from inference.core.workflows.core_steps.transformations.camera_calibration.v1 import (
    CameraCalibrationBlockV1,
)
from inference.core.workflows.core_steps.transformations.detection_offset.v1 import (
    DetectionOffsetBlockV1,
)
from inference.core.workflows.core_steps.transformations.detections_combine.v1 import (
    DetectionsCombineBlockV1,
)
from inference.core.workflows.core_steps.transformations.detections_filter.v1 import (
    DetectionsFilterBlockV1,
)
from inference.core.workflows.core_steps.transformations.detections_merge.v1 import (
    DetectionsMergeBlockV1,
)
from inference.core.workflows.core_steps.transformations.detections_transformation.v1 import (
    DetectionsTransformationBlockV1,
)
from inference.core.workflows.core_steps.transformations.dynamic_crop.v1 import (
    DynamicCropBlockV1,
)
from inference.core.workflows.core_steps.transformations.dynamic_zones.v1 import (
    DynamicZonesBlockV1,
)
from inference.core.workflows.core_steps.transformations.image_slicer.v1 import (
    ImageSlicerBlockV1,
)
from inference.core.workflows.core_steps.transformations.image_slicer.v2 import (
    ImageSlicerBlockV2,
)
from inference.core.workflows.core_steps.transformations.perspective_correction.v1 import (
    PerspectiveCorrectionBlockV1,
)
from inference.core.workflows.core_steps.transformations.qr_code_generator.v1 import (
    QRCodeGeneratorBlockV1,
)
from inference.core.workflows.core_steps.transformations.relative_static_crop.v1 import (
    RelativeStaticCropBlockV1,
)
from inference.core.workflows.core_steps.transformations.stabilize_detections.v1 import (
    StabilizeTrackedDetectionsBlockV1,
)
from inference.core.workflows.core_steps.transformations.stitch_images.v1 import (
    StitchImagesBlockV1,
)
from inference.core.workflows.core_steps.transformations.stitch_ocr_detections.v1 import (
    StitchOCRDetectionsBlockV1,
)

# Visualizers
from inference.core.workflows.core_steps.visualizations.background_color.v1 import (
    BackgroundColorVisualizationBlockV1,
)
from inference.core.workflows.core_steps.visualizations.blur.v1 import (
    BlurVisualizationBlockV1,
)
from inference.core.workflows.core_steps.visualizations.bounding_box.v1 import (
    BoundingBoxVisualizationBlockV1,
)
from inference.core.workflows.core_steps.visualizations.circle.v1 import (
    CircleVisualizationBlockV1,
)
from inference.core.workflows.core_steps.visualizations.classification_label.v1 import (
    ClassificationLabelVisualizationBlockV1,
)
from inference.core.workflows.core_steps.visualizations.color.v1 import (
    ColorVisualizationBlockV1,
)
from inference.core.workflows.core_steps.visualizations.corner.v1 import (
    CornerVisualizationBlockV1,
)
from inference.core.workflows.core_steps.visualizations.crop.v1 import (
    CropVisualizationBlockV1,
)
from inference.core.workflows.core_steps.visualizations.dot.v1 import (
    DotVisualizationBlockV1,
)
from inference.core.workflows.core_steps.visualizations.ellipse.v1 import (
    EllipseVisualizationBlockV1,
)
from inference.core.workflows.core_steps.visualizations.grid.v1 import (
    GridVisualizationBlockV1,
)
from inference.core.workflows.core_steps.visualizations.halo.v1 import (
    HaloVisualizationBlockV1,
)
from inference.core.workflows.core_steps.visualizations.icon.v1 import (
    IconVisualizationBlockV1,
)
from inference.core.workflows.core_steps.visualizations.keypoint.v1 import (
    KeypointVisualizationBlockV1,
)
from inference.core.workflows.core_steps.visualizations.label.v1 import (
    LabelVisualizationBlockV1,
)
from inference.core.workflows.core_steps.visualizations.line_zone.v1 import (
    LineCounterZoneVisualizationBlockV1,
)
from inference.core.workflows.core_steps.visualizations.mask.v1 import (
    MaskVisualizationBlockV1,
)
from inference.core.workflows.core_steps.visualizations.model_comparison.v1 import (
    ModelComparisonVisualizationBlockV1,
)
from inference.core.workflows.core_steps.visualizations.pixelate.v1 import (
    PixelateVisualizationBlockV1,
)
from inference.core.workflows.core_steps.visualizations.polygon.v1 import (
    PolygonVisualizationBlockV1,
)
from inference.core.workflows.core_steps.visualizations.polygon_zone.v1 import (
    PolygonZoneVisualizationBlockV1,
)
from inference.core.workflows.core_steps.visualizations.reference_path.v1 import (
    ReferencePathVisualizationBlockV1,
)
from inference.core.workflows.core_steps.visualizations.trace.v1 import (
    TraceVisualizationBlockV1,
)
from inference.core.workflows.core_steps.visualizations.triangle.v1 import (
    TriangleVisualizationBlockV1,
)
from inference.core.workflows.execution_engine.entities.types import (
    BAR_CODE_DETECTION_KIND,
    BOOLEAN_KIND,
    BYTES_KIND,
    CLASSIFICATION_PREDICTION_KIND,
    CONTOURS_KIND,
    DETECTION_KIND,
    DICTIONARY_KIND,
    EMBEDDING_KIND,
    FLOAT_KIND,
    FLOAT_ZERO_TO_ONE_KIND,
    IMAGE_KEYPOINTS_KIND,
    IMAGE_KIND,
    IMAGE_METADATA_KIND,
    INFERENCE_ID_KIND,
    INSTANCE_SEGMENTATION_PREDICTION_KIND,
    INTEGER_KIND,
    KEYPOINT_DETECTION_PREDICTION_KIND,
    LANGUAGE_MODEL_OUTPUT_KIND,
    LIST_OF_VALUES_KIND,
    NUMPY_ARRAY_KIND,
    OBJECT_DETECTION_PREDICTION_KIND,
    PARENT_ID_KIND,
    POINT_KIND,
    PREDICTION_TYPE_KIND,
    QR_CODE_DETECTION_KIND,
    RGB_COLOR_KIND,
    RLE_INSTANCE_SEGMENTATION_PREDICTION_KIND,
    ROBOFLOW_API_KEY_KIND,
    ROBOFLOW_MANAGED_KEY,
    ROBOFLOW_MODEL_ID_KIND,
    ROBOFLOW_PROJECT_KIND,
    SECRET_KIND,
    SERIALISED_PAYLOADS_KIND,
    STRING_KIND,
    TIMESTAMP_KIND,
    TOP_CLASS_KIND,
    VIDEO_METADATA_KIND,
    WILDCARD_KIND,
    ZONE_KIND,
    Kind,
)
from inference.core.workflows.prototypes.block import WorkflowBlock

REGISTERED_INITIALIZERS = {
    "api_key": API_KEY,
    "cache": cache,
    "step_execution_mode": StepExecutionMode(WORKFLOWS_STEP_EXECUTION_MODE),
    "background_tasks": None,
    "thread_pool_executor": None,
    "allow_access_to_file_system": ALLOW_WORKFLOW_BLOCKS_ACCESSING_LOCAL_STORAGE,
    "allowed_write_directory": WORKFLOW_BLOCKS_WRITE_DIRECTORY,
    "allow_access_to_environmental_variables": ALLOW_WORKFLOW_BLOCKS_ACCESSING_ENVIRONMENTAL_VARIABLES,
}

KINDS_SERIALIZERS = {
    IMAGE_KIND.name: serialise_image,
    VIDEO_METADATA_KIND.name: serialize_video_metadata_kind,
    OBJECT_DETECTION_PREDICTION_KIND.name: serialise_sv_detections,
    INSTANCE_SEGMENTATION_PREDICTION_KIND.name: serialise_sv_detections,
    RLE_INSTANCE_SEGMENTATION_PREDICTION_KIND.name: serialise_rle_sv_detections,
    KEYPOINT_DETECTION_PREDICTION_KIND.name: serialise_sv_detections,
    QR_CODE_DETECTION_KIND.name: serialise_sv_detections,
    BAR_CODE_DETECTION_KIND.name: serialise_sv_detections,
    SECRET_KIND.name: serialize_secret,
    WILDCARD_KIND.name: serialize_wildcard_kind,
    TIMESTAMP_KIND.name: serialize_timestamp,
}
KINDS_DESERIALIZERS = {
    IMAGE_KIND.name: deserialize_image_kind,
    VIDEO_METADATA_KIND.name: deserialize_video_metadata_kind,
    OBJECT_DETECTION_PREDICTION_KIND.name: deserialize_detections_kind,
    INSTANCE_SEGMENTATION_PREDICTION_KIND.name: deserialize_detections_kind,
    RLE_INSTANCE_SEGMENTATION_PREDICTION_KIND.name: deserialize_rle_detections_kind,
    KEYPOINT_DETECTION_PREDICTION_KIND.name: deserialize_detections_kind,
    QR_CODE_DETECTION_KIND.name: deserialize_detections_kind,
    BAR_CODE_DETECTION_KIND.name: deserialize_detections_kind,
    NUMPY_ARRAY_KIND.name: deserialize_numpy_array,
    ROBOFLOW_MODEL_ID_KIND.name: deserialize_string_kind,
    ROBOFLOW_PROJECT_KIND.name: deserialize_string_kind,
    ROBOFLOW_API_KEY_KIND.name: deserialize_optional_string_kind,
    ROBOFLOW_MANAGED_KEY.name: deserialize_optional_string_kind,
    FLOAT_ZERO_TO_ONE_KIND.name: deserialize_float_zero_to_one_kind,
    LIST_OF_VALUES_KIND.name: deserialize_list_of_values_kind,
    BOOLEAN_KIND.name: deserialize_boolean_kind,
    INTEGER_KIND.name: deserialize_integer_kind,
    STRING_KIND.name: deserialize_string_kind,
    TOP_CLASS_KIND.name: deserialize_string_kind,
    FLOAT_KIND.name: deserialize_float_kind,
    DICTIONARY_KIND.name: deserialize_dictionary_kind,
    CLASSIFICATION_PREDICTION_KIND.name: deserialize_classification_prediction_kind,
    POINT_KIND.name: deserialize_point_kind,
    ZONE_KIND.name: deserialize_zone_kind,
    RGB_COLOR_KIND.name: deserialize_rgb_color_kind,
    LANGUAGE_MODEL_OUTPUT_KIND.name: deserialize_string_kind,
    PREDICTION_TYPE_KIND.name: deserialize_string_kind,
    PARENT_ID_KIND.name: deserialize_string_kind,
    BYTES_KIND.name: deserialize_bytes_kind,
    INFERENCE_ID_KIND.name: deserialize_string_kind,
    TIMESTAMP_KIND.name: deserialize_timestamp,
}


def load_blocks() -> List[Type[WorkflowBlock]]:
    return [
        AbsoluteStaticCropBlockV1,
        DynamicCropBlockV1,
        DetectionsFilterBlockV1,
        DetectionOffsetBlockV1,
        DepthEstimationBlockV1,
        ByteTrackerBlockV1,
        RelativeStaticCropBlockV1,
        DetectionsTransformationBlockV1,
        RoboflowDatasetUploadBlockV1,
        ContinueIfBlockV1,
        RateLimiterBlockV1,
        PerspectiveCorrectionBlockV1,
        DeltaFilterBlockV1,
        CameraCalibrationBlockV1,
        DynamicZonesBlockV1,
        SizeMeasurementBlockV1,
        BufferBlockV1,
        DetectionsClassesReplacementBlockV1,
        ExpressionBlockV1,
        PropertyDefinitionBlockV1,
        DimensionCollapseBlockV1,
        FirstNonEmptyOrDefaultBlockV1,
        AnthropicClaudeBlockV1,
        AnthropicClaudeBlockV2,
        CosineSimilarityBlockV1,
        BackgroundColorVisualizationBlockV1,
        BarcodeDetectorBlockV1,
        BlurVisualizationBlockV1,
        BoundingBoxVisualizationBlockV1,
        BoundingRectBlockV1,
        DetectionsMergeBlockV1,
        ByteTrackerBlockV2,
        CacheGetBlockV1,
        CacheSetBlockV1,
        CameraFocusBlockV1,
        CircleVisualizationBlockV1,
        ClipComparisonBlockV1,
        ClipComparisonBlockV2,
        ClipModelBlockV1,
        PerceptionEncoderModelBlockV1,
        CogVLMBlockV1,
        ColorVisualizationBlockV1,
        ConvertGrayscaleBlockV1,
        ContrastEqualizationBlockV1,
        CornerVisualizationBlockV1,
        CropVisualizationBlockV1,
        DetectionsConsensusBlockV1,
        DetectionsStitchBlockV1,
        DistanceMeasurementBlockV1,
        DominantColorBlockV1,
        DotVisualizationBlockV1,
        EllipseVisualizationBlockV1,
        Florence2BlockV1,
        Florence2BlockV2,
        GoogleGeminiBlockV1,
        GoogleGeminiBlockV2,
        GoogleVisionOCRBlockV1,
        GridVisualizationBlockV1,
        HaloVisualizationBlockV1,
        IconVisualizationBlockV1,
        ImageBlurBlockV1,
        ImageContoursDetectionBlockV1,
        ImagePreprocessingBlockV1,
        ImageSlicerBlockV1,
        ImageThresholdBlockV1,
        JSONParserBlockV1,
        LMMBlockV1,
        LMMForClassificationBlockV1,
        LabelVisualizationBlockV1,
        ClassificationLabelVisualizationBlockV1,
        LineCounterBlockV1,
        LineCounterBlockV2,
        LineCounterZoneVisualizationBlockV1,
        MaskVisualizationBlockV1,
        ModelComparisonVisualizationBlockV1,
        MorphologicalTransformationBlockV1,
        OCRModelBlockV1,
        OpenAIBlockV1,
        OpenAIBlockV2,
        OpenAIBlockV3,
        OpenAIBlockV4,
        PathDeviationAnalyticsBlockV1,
        PathDeviationAnalyticsBlockV2,
        PixelateVisualizationBlockV1,
        PixelationCountBlockV1,
        PolygonVisualizationBlockV1,
        PolygonZoneVisualizationBlockV1,
        QRCodeDetectorBlockV1,
        RoboflowClassificationModelBlockV1,
        RoboflowCustomMetadataBlockV1,
        ModelMonitoringInferenceAggregatorBlockV1,
        RoboflowDatasetUploadBlockV2,
        RoboflowInstanceSegmentationModelBlockV1,
        RoboflowKeypointDetectionModelBlockV1,
        RoboflowMultiLabelClassificationModelBlockV1,
        RoboflowObjectDetectionModelBlockV1,
        SIFTBlockV1,
        SIFTComparisonBlockV1,
        SIFTComparisonBlockV2,
        SegmentAnything2BlockV1,
        SegmentAnything3BlockV1,
        SegmentAnything3BlockV2,
<<<<<<< HEAD
        SegmentAnything3_3D_ObjectsBlockV1,
=======
        SegmentAnything3BlockV3,
>>>>>>> f432251d
        SegPreviewBlockV1,
        StabilityAIInpaintingBlockV1,
        StabilityAIImageGenBlockV1,
        StabilityAIOutpaintingBlockV1,
        StabilizeTrackedDetectionsBlockV1,
        StitchImagesBlockV1,
        StitchOCRDetectionsBlockV1,
        TemplateMatchingBlockV1,
        TimeInZoneBlockV1,
        TimeInZoneBlockV2,
        TimeInZoneBlockV3,
        TriangleVisualizationBlockV1,
        VLMAsClassifierBlockV1,
        VLMAsDetectorBlockV1,
        YoloWorldModelBlockV1,
        KeypointVisualizationBlockV1,
        DataAggregatorBlockV1,
        CSVFormatterBlockV1,
        EmailNotificationBlockV1,
        EmailNotificationBlockV2,
        LocalFileSinkBlockV1,
        TraceVisualizationBlockV1,
        ReferencePathVisualizationBlockV1,
        ByteTrackerBlockV3,
        WebhookSinkBlockV1,
        VelocityBlockV1,
        RoboflowInstanceSegmentationModelBlockV2,
        RoboflowKeypointDetectionModelBlockV2,
        RoboflowClassificationModelBlockV2,
        RoboflowMultiLabelClassificationModelBlockV2,
        RoboflowObjectDetectionModelBlockV2,
        VLMAsClassifierBlockV2,
        VLMAsDetectorBlockV2,
        IdentifyOutliersBlockV1,
        IdentifyChangesBlockV1,
        EnvironmentSecretsStoreBlockV1,
        SlackNotificationBlockV1,
        TwilioSMSNotificationBlockV1,
        GazeBlockV1,
        LlamaVisionBlockV1,
        ImageSlicerBlockV2,
        Qwen25VLBlockV1,
        SmolVLM2BlockV1,
        Moondream2BlockV1,
        OverlapBlockV1,
        ONVIFSinkBlockV1,
        EasyOCRBlockV1,
        QRCodeGeneratorBlockV1,
        DetectionsCombineBlockV1,
    ]


def load_kinds() -> List[Kind]:
    return [
        WILDCARD_KIND,
        IMAGE_KIND,
        VIDEO_METADATA_KIND,
        ROBOFLOW_MODEL_ID_KIND,
        ROBOFLOW_PROJECT_KIND,
        ROBOFLOW_API_KEY_KIND,
        FLOAT_ZERO_TO_ONE_KIND,
        LIST_OF_VALUES_KIND,
        SERIALISED_PAYLOADS_KIND,
        BOOLEAN_KIND,
        INTEGER_KIND,
        STRING_KIND,
        TOP_CLASS_KIND,
        FLOAT_KIND,
        DICTIONARY_KIND,
        DETECTION_KIND,
        CLASSIFICATION_PREDICTION_KIND,
        POINT_KIND,
        ZONE_KIND,
        OBJECT_DETECTION_PREDICTION_KIND,
        INSTANCE_SEGMENTATION_PREDICTION_KIND,
        KEYPOINT_DETECTION_PREDICTION_KIND,
        RGB_COLOR_KIND,
        IMAGE_KEYPOINTS_KIND,
        CONTOURS_KIND,
        LANGUAGE_MODEL_OUTPUT_KIND,
        NUMPY_ARRAY_KIND,
        QR_CODE_DETECTION_KIND,
        BAR_CODE_DETECTION_KIND,
        PREDICTION_TYPE_KIND,
        ROBOFLOW_MANAGED_KEY,
        PARENT_ID_KIND,
        IMAGE_METADATA_KIND,
        BYTES_KIND,
        INFERENCE_ID_KIND,
        SECRET_KIND,
        EMBEDDING_KIND,
        TIMESTAMP_KIND,
    ]<|MERGE_RESOLUTION|>--- conflicted
+++ resolved
@@ -245,13 +245,10 @@
 from inference.core.workflows.core_steps.models.foundation.segment_anything3.v2 import (
     SegmentAnything3BlockV2,
 )
-<<<<<<< HEAD
 from inference.core.workflows.core_steps.models.foundation.segment_anything3_3d.v1 import (
     SegmentAnything3_3D_ObjectsBlockV1,
-=======
 from inference.core.workflows.core_steps.models.foundation.segment_anything3.v3 import (
     SegmentAnything3BlockV3,
->>>>>>> f432251d
 )
 from inference.core.workflows.core_steps.models.foundation.smolvlm.v1 import (
     SmolVLM2BlockV1,
@@ -684,11 +681,8 @@
         SegmentAnything2BlockV1,
         SegmentAnything3BlockV1,
         SegmentAnything3BlockV2,
-<<<<<<< HEAD
         SegmentAnything3_3D_ObjectsBlockV1,
-=======
         SegmentAnything3BlockV3,
->>>>>>> f432251d
         SegPreviewBlockV1,
         StabilityAIInpaintingBlockV1,
         StabilityAIImageGenBlockV1,

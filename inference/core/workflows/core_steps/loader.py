--- conflicted
+++ resolved
@@ -675,11 +675,8 @@
         SIFTComparisonBlockV2,
         SegmentAnything2BlockV1,
         SegmentAnything3BlockV1,
-<<<<<<< HEAD
+        SegmentAnything3BlockV2,
         SegmentAnything3_3D_ObjectsBlockV1,
-=======
-        SegmentAnything3BlockV2,
->>>>>>> 3226cb85
         SegPreviewBlockV1,
         StabilityAIInpaintingBlockV1,
         StabilityAIImageGenBlockV1,

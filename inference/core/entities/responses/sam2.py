--- conflicted
+++ resolved
@@ -1,8 +1,4 @@
-<<<<<<< HEAD
-from typing import Any, List, Union, Optional, Dict
-=======
 from typing import Any, Dict, List, Optional, Union
->>>>>>> c6e3ff0c
 
 from pydantic import BaseModel, Field
 
@@ -31,21 +27,12 @@
     """
 
     masks: Union[List[List[List[int]]], Dict[str, Any]] = Field(
-<<<<<<< HEAD
-        description="Mask data - either polygon coordinates or RLE encoding"
-    )
-    confidence: float = Field(description="Masks confidence")
-    format: Optional[str] = Field(
-        default="polygon", description="Format of the mask data: 'polygon' or 'rle'"
-    )
-=======
         description="If polygon format, masks is a list of polygons, where each polygon is a list of points, where each point is a tuple containing the x,y pixel coordinates of the point. If rle format, masks is a dictionary with the keys 'size' and 'counts' containing the size and counts of the RLE encoding."
     )
     confidence: float = Field(description="Masks confidences")
     format: Optional[str] = Field(
         default="polygon", description="Format of the mask data: 'polygon' or 'rle'"
     )
->>>>>>> c6e3ff0c
 
 
 class Sam2SegmentationResponse(BaseModel):

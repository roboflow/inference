--- conflicted
+++ resolved
@@ -978,23 +978,15 @@
 
     computed_md5 = hashlib.md5() if MD5_VERIFICATION_ENABLED else None
     temp_file_path = f"{cache_file_path}.tmp"
-<<<<<<< HEAD
-=======
     total_size = response.headers.get("Content-Length")
     total_size = int(total_size) if total_size else None
     downloaded = 0
->>>>>>> 22fb22cf
 
     try:
         with open(temp_file_path, 'wb') as f:
             for chunk in response.iter_content(chunk_size=chunk_size):
                 if chunk:
                     f.write(chunk)
-<<<<<<< HEAD
-                    if computed_md5 is not None:
-                        computed_md5.update(chunk)
-
-=======
                     downloaded += len(chunk)
                     if total_size:
                         percent = (downloaded / total_size) * 100
@@ -1006,7 +998,6 @@
 
         print()
 
->>>>>>> 22fb22cf
         if expected_md5_digest is not None and computed_md5 is not None:
             if expected_md5_digest != computed_md5.digest():
                 os.remove(temp_file_path)

--- conflicted
+++ resolved
@@ -1,24 +1,13 @@
 import os
-<<<<<<< HEAD
 from typing import List, Literal, Optional, Tuple, Union
-=======
 import json
->>>>>>> 15c3d60a
 
 import cv2
 import numpy as np
 import torch
-<<<<<<< HEAD
 from inference_exp import Detections, InstanceDetections
 from inference_exp.configuration import DEFAULT_DEVICE
 from inference_exp.entities import ColorFormat, ImageDimensions
-=======
-from peft import LoraConfig, get_peft_model
-from peft.utils.save_and_load import set_peft_model_state_dict
-from inference_exp import Detections, InstanceDetections
-from inference_exp.configuration import DEFAULT_DEVICE
-from inference_exp.entities import ImageDimensions, ColorFormat
->>>>>>> 15c3d60a
 from inference_exp.errors import ModelRuntimeError
 from inference_exp.models.common.roboflow.model_packages import (
     InferenceConfig,
@@ -29,10 +18,8 @@
     extract_input_images_dimensions,
     pre_process_network_input,
 )
-<<<<<<< HEAD
-from peft import PeftModel
-=======
->>>>>>> 15c3d60a
+from peft import PeftModel, LoraConfig, get_peft_model
+from peft.utils.save_and_load import set_peft_model_state_dict
 from transformers import Florence2ForConditionalGeneration, Florence2Processor
 
 GRANULARITY_2TASK = {
@@ -57,8 +44,7 @@
         device: torch.device = DEFAULT_DEVICE,
         **kwargs,
     ) -> "Florence2HF":
-<<<<<<< HEAD
-        torch_dtype = torch.float16 if device.type == "cuda" else torch.float32
+        torch_dtype = torch.float16 if device.type == "cuda" else torch.bfloat16
         inference_config_path = os.path.join(
             model_name_or_path, "inference_config.json"
         )
@@ -73,16 +59,6 @@
                     ResizeMode.LETTERBOX_REFLECT_EDGES,
                 },
             )
-        adapter_config_path = os.path.join(model_name_or_path, "adapter_config.json")
-        if os.path.exists(adapter_config_path):
-            base_model_path = os.path.join(model_name_or_path, "base")
-            model = Florence2ForConditionalGeneration.from_pretrained(
-                base_model_path,
-                torch_dtype=torch_dtype,
-                trust_remote_code=True,
-                local_files_only=True,
-=======
-        torch_dtype = torch.float16 if device.type == "cuda" else torch.bfloat16
 
         adapter_config_path = os.path.join(model_name_or_path, "adapter_config.json")
         is_adapter_package = os.path.exists(adapter_config_path)
@@ -104,25 +80,8 @@
                     "If you used the official converter, point to its output directory."
                 ),
                 help_url="https://todo",
->>>>>>> 15c3d60a
-            )
-
-<<<<<<< HEAD
-            processor = Florence2Processor.from_pretrained(
-                base_model_path, trust_remote_code=True, local_files_only=True
-            )
-        else:
-            model = Florence2ForConditionalGeneration.from_pretrained(
-                model_name_or_path,
-                torch_dtype=torch_dtype,
-                trust_remote_code=True,
-                local_files_only=True,
-            ).to(device)
-            processor = Florence2Processor.from_pretrained(
-                model_name_or_path,
-                trust_remote_code=True,
-                local_files_only=True,
-=======
+            )
+
         # Native HF Florence2 path only (require transformers >= 4.56)
         model = Florence2ForConditionalGeneration.from_pretrained(  # type: ignore[arg-type]
             pretrained_model_name_or_path=base_model_path,
@@ -169,12 +128,11 @@
             # Load adapter weights
             adapter_weights_path = os.path.join(
                 model_name_or_path, "adapter_model.safetensors"
->>>>>>> 15c3d60a
             )
             from safetensors.torch import load_file as load_safetensors
 
             adapter_state = load_safetensors(adapter_weights_path)
-            adapter_state = cls._normalize_adapter_state_dict(adapter_state)
+            adapter_state = normalize_adapter_state_dict(adapter_state)
             # Cast adapter tensors to base model dtype (fp16/bf16) for safe merge
             target_dtype = next(model.parameters()).dtype
             cast_adapter_state = {
@@ -194,48 +152,15 @@
         )
 
         return cls(
-            model=model,
-            processor=processor,
-            inference_config=inference_config,
-            device=device,
-            torch_dtype=torch_dtype,
-        )
-
-    @staticmethod
-    def _normalize_adapter_state_dict(adapter_state: dict) -> dict:
-        normalized = {}
-        for key, value in adapter_state.items():
-            new_key = key
-            # Ensure Florence-2 PEFT prefix matches injected structure
-            if (
-                "base_model.model.vision_tower." in new_key
-                and "base_model.model.model.vision_tower." not in new_key
-            ):
-                new_key = new_key.replace(
-                    "base_model.model.vision_tower.",
-                    "base_model.model.model.vision_tower.",
-                )
-            # Normalize original repo FFN path to HF-native
-            if ".ffn.fn.net.fc1" in new_key:
-                new_key = new_key.replace(".ffn.fn.net.fc1", ".ffn.fc1")
-            if ".ffn.fn.net.fc2" in new_key:
-                new_key = new_key.replace(".ffn.fn.net.fc2", ".ffn.fc2")
-            # Normalize language path if needed
-            if ".language_model.model." in new_key:
-                new_key = new_key.replace(
-                    ".language_model.model.", ".model.language_model."
-                )
-            normalized[new_key] = value
-        return normalized
+            model=model, processor=processor, inference_config=inference_config, device=device, torch_dtype=torch_dtype
+        )
+
 
     def __init__(
         self,
         model: Florence2ForConditionalGeneration,
         processor: Florence2Processor,
-<<<<<<< HEAD
         inference_config: Optional[InferenceConfig],
-=======
->>>>>>> 15c3d60a
         device: torch.device,
         torch_dtype: torch.dtype,
     ):
@@ -549,20 +474,7 @@
         input_color_format: Optional[ColorFormat] = None,
         **kwargs,
     ) -> Tuple[dict, List[ImageDimensions]]:
-<<<<<<< HEAD
-        if self._inference_config is None:
-            image_dimensions = extract_input_images_dimensions(images=images)
-        else:
-            images, image_dimensions = pre_process_network_input(
-                images=images,
-                image_pre_processing=self._inference_config.image_pre_processing,
-                network_input=self._inference_config.network_input,
-                target_device=self._device,
-                input_color_format=input_color_format,
-            )
-=======
-
-        # # maybe dont need to convert to tensor here, since processor also accepts numpy arrays
+        # # maybe don't need to convert to tensor here, since processor also accepts numpy arrays
         # # but need to handle input_color_format here and this is consistent with how we do it in other models
         def _to_tensor(image: Union[np.ndarray, torch.Tensor]) -> torch.Tensor:
             is_numpy = isinstance(image, np.ndarray)
@@ -574,15 +486,25 @@
                 tensor_image = tensor_image[[2, 1, 0], :, :]
             return tensor_image
 
-        if isinstance(images, torch.Tensor) and images.ndim > 3:
-            image_list = [_to_tensor(img) for img in images]
-        elif not isinstance(images, list):
-            image_list = [_to_tensor(images)]
+        if self._inference_config is None:
+            if isinstance(images, torch.Tensor) and images.ndim > 3:
+                image_list = [_to_tensor(img) for img in images]
+            elif not isinstance(images, list):
+                image_list = [_to_tensor(images)]
+            else:
+                image_list = [_to_tensor(img) for img in images]
+            image_dimensions = extract_input_images_dimensions(images=image_list)
         else:
-            image_list = [_to_tensor(img) for img in images]
-
-        image_dimensions = extract_input_images_dimensions(images=image_list)
->>>>>>> 15c3d60a
+            images, pre_processing_metadata = pre_process_network_input(
+                images=images,
+                image_pre_processing=self._inference_config.image_pre_processing,
+                network_input=self._inference_config.network_input,
+                target_device=self._device,
+                input_color_format=input_color_format,
+            )
+            image_list = [e[0] for e in torch.split(images, 1, dim=0)]
+            image_dimensions = [e.original_size for e in pre_processing_metadata]
+
         if isinstance(prompt, list):
             if len(prompt) != len(image_dimensions):
                 raise ModelRuntimeError(
@@ -806,4 +728,31 @@
         class_id=torch.tensor(class_ids, device=device).int(),
         confidence=torch.tensor(confidence),
         mask=torch.from_numpy(np.stack(masks, axis=0)).to(device),
-    )+    )
+
+
+def normalize_adapter_state_dict(adapter_state: dict) -> dict:
+    normalized = {}
+    for key, value in adapter_state.items():
+        new_key = key
+        # Ensure Florence-2 PEFT prefix matches injected structure
+        if (
+            "base_model.model.vision_tower." in new_key
+            and "base_model.model.model.vision_tower." not in new_key
+        ):
+            new_key = new_key.replace(
+                "base_model.model.vision_tower.",
+                "base_model.model.model.vision_tower.",
+            )
+        # Normalize original repo FFN path to HF-native
+        if ".ffn.fn.net.fc1" in new_key:
+            new_key = new_key.replace(".ffn.fn.net.fc1", ".ffn.fc1")
+        if ".ffn.fn.net.fc2" in new_key:
+            new_key = new_key.replace(".ffn.fn.net.fc2", ".ffn.fc2")
+        # Normalize language path if needed
+        if ".language_model.model." in new_key:
+            new_key = new_key.replace(
+                ".language_model.model.", ".model.language_model."
+            )
+        normalized[new_key] = value
+    return normalized
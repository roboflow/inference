--- conflicted
+++ resolved
@@ -1,13 +1,10 @@
+from typing import List, Literal, Optional, Tuple, Union
 import os
-from typing import List, Literal, Optional, Tuple, Union
 
 import cv2
 import numpy as np
 import torch
-<<<<<<< HEAD
-=======
 from peft import PeftModel
->>>>>>> ebd4ca98
 from inference_exp import Detections, InstanceDetections
 from inference_exp.configuration import DEFAULT_DEVICE
 from inference_exp.entities import ImageDimensions
@@ -15,7 +12,6 @@
 from inference_exp.models.common.roboflow.pre_processing import (
     extract_input_images_dimensions,
 )
-from peft import LoraConfig, PeftModel
 from transformers import AutoModelForCausalLM, AutoProcessor
 
 GRANULARITY_2TASK = {

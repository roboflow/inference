![Roboflow Inference banner](https://github.com/roboflow/inference/blob/main/banner.png?raw=true)

## 👋 hello

[Roboflow](https://roboflow.com) Inference is an opinionated tool for running inference on state-of-the-art computer vision models. With no prior
knowledge of machine learning or device-specific deployment, you can deploy a computer vision model to a range of devices and environments. Inference supports object detection, classification, and instance segmentation models, and running foundation models (CLIP and SAM).

## 🎥 Inference in action

Check out Inference running on a video of a football game:

https://github.com/roboflow/inference/assets/37276661/121ab5f4-5970-4e78-8052-4b40f2eec173

## 👩‍🏫 Examples

The [`/examples` directory](./examples/) contains example code for working with and extending `inference`, including HTTP and UDP client code and an insights dashboard, along with community examples (PRs welcome)!

## 💻 Why Inference?

Inference provides a scalable method through which you can manage inferences for your vision projects.

Inference is backed by:

- A server, so you don’t have to reimplement things like image processing and prediction visualization on every project.

- Standardized APIs for computer vision tasks, so switching out the model weights and architecture can be done independently of your application code.

- Model architecture implementations, which implement the tensor parsing glue between images and predictions for supervised models that you've fine-tuned to perform custom tasks.

- A model registry, so your code can be independent from your model weights & you don't have to re-build and re-deploy every time you want to iterate on your model weights.

- Data management integrations, so you can collect more images of edge cases to improve your dataset & model the more it sees in the wild.

And more!

### 📌 Install pip vs Docker:

- **pip**: Installs `inference` into your Python environment. Lightweight, good for Python-centric projects.
- **Docker**: Packages `inference` with its environment. Ensures consistency across setups; ideal for scalable deployments.

## 💻 install

### With ONNX CPU Runtime:

For CPU powered inference:

```bash
pip install inference
```

or

```bash
pip install inference-cpu
```

### With ONNX GPU Runtime:

If you have an NVIDIA GPU, you can accelerate your inference with:

```bash
pip install inference-gpu
```

### Without ONNX Runtime:

Roboflow Inference uses Onnxruntime as its core inference engine. Onnxruntime provides an array of different [execution providers](https://onnxruntime.ai/docs/execution-providers/) that can optimize inference on differnt target devices. If you decide to install onnxruntime on your own, install inference with:

```bash
pip install inference-core
```

Alternatively, you can take advantage of some advanced execution providers using one of our published docker images.

### Extras:

Some functionality requires extra dependancies. These can be installed by specifying the desired extras during installation of Roboflow Inference.
| extra | description |
|:-------|:-------------------------------------------------|
| `http` | Ability to run the http interface |
| `gaze` | Ability to use the core `Gaze` model |

Example install with http dependancies:

```bash
pip install inference[http]
```

## 🐋 docker

You can learn more about Roboflow Inference Docker Image build, pull and run in our [documentation](https://roboflow.github.io/inference/quickstart/docker/).

- Run on x86 CPU:

```bash
docker run --net=host roboflow/roboflow-inference-server-cpu:latest
```

- Run on NVIDIA GPU:

```bash
docker run --network=host --gpus=all roboflow/roboflow-inference-server-gpu:latest
```

<details close>
<summary>👉 more docker run options</summary>

- Run on arm64 CPU:

```bash
docker run -p 9001:9001 roboflow/roboflow-inference-server-arm-cpu:latest
```

- Run on NVIDIA GPU with TensorRT Runtime:

```bash
docker run --network=host --gpus=all roboflow/roboflow-inference-server-trt:latest
```

- Run on NVIDIA Jetson with JetPack `4.x`:

```bash
docker run --privileged --net=host --runtime=nvidia roboflow/roboflow-inference-server-trt-jetson:latest
```

- Run on NVIDIA Jetson with JetPack `5.x`:

```bash
docker run --privileged --net=host --runtime=nvidia roboflow/roboflow-inference-server-trt-jetson-5.1.1:latest
```

</details>

<br/>

## 🔥 quickstart

**Docker Quickstart**:

```python
import requests

dataset_id = "soccer-players-5fuqs"
version_id = "1"
image_url = "https://source.roboflow.com/pwYAXv9BTpqLyFfgQoPZ/u48G0UpWfk8giSw7wrU8/original.jpg"
#Replace ROBOFLOW_API_KEY with your Roboflow API Key
api_key = "ROBOFLOW_API_KEY"
confidence = 0.5

url = f"http://localhost:9001/{dataset_id}/{version_id}"

params = {
    "api_key": api_key,
    "confidence": confidence,
    "image": image_url,
}

res = requests.post(url, params=params)
print(res.json())
```

**pip Quickstart**:

After installing via pip, you can run a simple inference using:

```python
from inference.models.utils import get_roboflow_model

model = get_roboflow_model(
    model_id="soccer-players-5fuqs/1", 
    #Replace ROBOFLOW_API_KEY with your Roboflow API Key
    api_key="ROBOFLOW_API_KEY"
)

results = model.infer(image="https://source.roboflow.com/pwYAXv9BTpqLyFfgQoPZ/u48G0UpWfk8giSw7wrU8/original.jpg", confidence=0.5, iou_threshold=0.5)

print(results)

```

<<<<<<< HEAD
**Pip quickstart using CLIP:**

You can also use Roboflow Inference to infer on foundation models like CLIP:
```python
from inference.core.data_models import (
    ClipCompareRequest,
    InferenceRequestImage
)
from inference.models.clip.clip import ClipOnnxRoboflowCoreModel

model = ClipOnnxRoboflowCoreModel(
    model_id="demo-kwgoi/1", device_id="my-pc", 
    #Replace ROBOFLOW_API_KEY with your Roboflow API Key
    api_key="ROBOFLOW_API_KEY"
)

request = ClipCompareRequest(
    subject = "https://source.roboflow.com/7fLqS2r1SV8mm0YzyI0c/yy6hjtPUFFkq4yAvhkvs/original.jpg",
    subject_type = "image",
    prompt = "a horse",
    prompt_type = "text",
)

results = model.infer(request)

print(results)
```

## 🏗️ inference process 
=======
## 🏗️ inference process
>>>>>>> 9c955fb7

To standardize the inference process throughout all our models, Roboflow Inference has a structure for processing inference requests. The specifics can be found on each model's respective page, but overall it works like this for most models:

<img width="900" alt="inference structure" src="https://github.com/stellasphere/inference/assets/29011058/abf69717-f852-4655-9e6e-dae19fc263dc">

## 📝 license

The Roboflow Inference code is distributed under an [Apache 2.0 license](https://github.com/roboflow/inference/blob/master/LICENSE.md). The models supported by Roboflow Inference have their own licenses. View the licenses for supported models below.

| model                     |                                        license                                        |
| :------------------------ | :-----------------------------------------------------------------------------------: |
| `inference/models/clip`   |                [MIT](https://github.com/openai/CLIP/blob/main/LICENSE)                |
|`inference/models/gaze` | [MIT](https://github.com/Ahmednull/L2CS-Net/blob/main/LICENSE), [Apache 2.0](https://github.com/google/mediapipe/blob/master/LICENSE) |
| `inference/models/sam`    | [Apache 2.0](https://github.com/facebookresearch/segment-anything/blob/main/LICENSE)  |
| `inference/models/vit`    | [Apache 2.0](https://github.com/roboflow/inference/main/inference/models/vit/LICENSE) |
| `inference/models/yolact` |             [MIT](https://github.com/dbolya/yolact/blob/master/README.md)             |
| `inference/models/yolov5` |         [AGPL-3.0](https://github.com/ultralytics/yolov5/blob/master/LICENSE)         |
| `inference/models/yolov7` |          [GPL-3.0](https://github.com/WongKinYiu/yolov7/blob/main/README.md)          |
| `inference/models/yolov8` |      [AGPL-3.0](https://github.com/ultralytics/ultralytics/blob/master/LICENSE)       |

## 🚀 enterprise

With a Roboflow Inference Enterprise License, you can access additional Inference features, including:

- Server cluster deployment
- Device management
- Active learning
- YOLOv5 and YOLOv8 model sub-license

To learn more, [contact the Roboflow team](https://roboflow.com/sales).

## 📚 documentation

Visit our [documentation](https://roboflow.github.io/inference) for usage examples and reference for Roboflow Inference.

## 🏆 contribution

We would love your input to improve Roboflow Inference! Please see our [contributing guide](https://github.com/roboflow/inference/blob/master/CONTRIBUTING.md) to get started. Thank you to all of our contributors! 🙏

## 💻 explore more Roboflow open source projects

|Project | Description|
|:---|:---|
|[supervision](https://roboflow.com/supervision) | General-purpose utilities for use in computer vision projects, from predictions filtering and display to object tracking to model evaluation.
|[Autodistill](https://github.com/autodistill/autodistill) | Automatically label images for use in training computer vision models. |
|[Inference](https://github.com/roboflow/inference) (this project) | An easy-to-use, production-ready inference server for computer vision supporting deployment of many popular model architectures and fine-tuned models.
|[Notebooks](https://roboflow.com/notebooks) | Tutorials for computer vision tasks, from training state-of-the-art models to tracking objects to counting objects in a zone.
|[Collect](https://github.com/roboflow/roboflow-collect) | Automated, intelligent data collection powered by CLIP.

<br>

<div align="center">

  <div align="center">
      <a href="https://youtube.com/roboflow">
          <img
            src="https://media.roboflow.com/notebooks/template/icons/purple/youtube.png?ik-sdk-version=javascript-1.4.3&updatedAt=1672949634652"
            width="3%"
          />
      </a>
      <img src="https://raw.githubusercontent.com/ultralytics/assets/main/social/logo-transparent.png" width="3%"/>
      <a href="https://roboflow.com">
          <img
            src="https://media.roboflow.com/notebooks/template/icons/purple/roboflow-app.png?ik-sdk-version=javascript-1.4.3&updatedAt=1672949746649"
            width="3%"
          />
      </a>
      <img src="https://raw.githubusercontent.com/ultralytics/assets/main/social/logo-transparent.png" width="3%"/>
      <a href="https://www.linkedin.com/company/roboflow-ai/">
          <img
            src="https://media.roboflow.com/notebooks/template/icons/purple/linkedin.png?ik-sdk-version=javascript-1.4.3&updatedAt=1672949633691"
            width="3%"
          />
      </a>
      <img src="https://raw.githubusercontent.com/ultralytics/assets/main/social/logo-transparent.png" width="3%"/>
      <a href="https://docs.roboflow.com">
          <img
            src="https://media.roboflow.com/notebooks/template/icons/purple/knowledge.png?ik-sdk-version=javascript-1.4.3&updatedAt=1672949634511"
            width="3%"
          />
      </a>
      <img src="https://raw.githubusercontent.com/ultralytics/assets/main/social/logo-transparent.png" width="3%"/>
      <a href="https://disuss.roboflow.com">
          <img
            src="https://media.roboflow.com/notebooks/template/icons/purple/forum.png?ik-sdk-version=javascript-1.4.3&updatedAt=1672949633584"
            width="3%"
          />
      <img src="https://raw.githubusercontent.com/ultralytics/assets/main/social/logo-transparent.png" width="3%"/>
      <a href="https://blog.roboflow.com">
          <img
            src="https://media.roboflow.com/notebooks/template/icons/purple/blog.png?ik-sdk-version=javascript-1.4.3&updatedAt=1672949633605"
            width="3%"
          />
      </a>
      </a>
  </div>

</div>
  </div><|MERGE_RESOLUTION|>--- conflicted
+++ resolved
@@ -178,7 +178,6 @@
 
 ```
 
-<<<<<<< HEAD
 **Pip quickstart using CLIP:**
 
 You can also use Roboflow Inference to infer on foundation models like CLIP:
@@ -208,9 +207,6 @@
 ```
 
 ## 🏗️ inference process 
-=======
-## 🏗️ inference process
->>>>>>> 9c955fb7
 
 To standardize the inference process throughout all our models, Roboflow Inference has a structure for processing inference requests. The specifics can be found on each model's respective page, but overall it works like this for most models:
 
